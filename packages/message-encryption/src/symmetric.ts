--- conflicted
+++ resolved
@@ -107,11 +107,7 @@
   metaSetter
 }: EncoderOptions): Encoder {
   return new Encoder(
-<<<<<<< HEAD
-    pubsubTopicShardInfo?.clusterId
-=======
     pubsubTopicShardInfo
->>>>>>> 7ce642c2
       ? singleShardInfoToPubsubTopic(pubsubTopicShardInfo)
       : DefaultPubsubTopic,
     contentTopic,
@@ -204,11 +200,7 @@
   pubsubTopicShardInfo?: SingleShardInfo
 ): Decoder {
   return new Decoder(
-<<<<<<< HEAD
-    pubsubTopicShardInfo?.clusterId
-=======
     pubsubTopicShardInfo
->>>>>>> 7ce642c2
       ? singleShardInfoToPubsubTopic(pubsubTopicShardInfo)
       : DefaultPubsubTopic,
     contentTopic,
