--- conflicted
+++ resolved
@@ -69,8 +69,6 @@
   return peers;
 }
 
-<<<<<<< HEAD
-=======
 export async function getConnectedPeersForProtocol(
   connections: Connection[],
   peerStore: PeerStore,
@@ -92,54 +90,6 @@
   return peersWithNulls.filter((peer): peer is Peer => peer !== null);
 }
 
-/**
- * Returns a peer that supports the given protocol.
- * If peerId is provided, the peer with that id is returned.
- * Otherwise, the peer with the lowest latency is returned.
- * If no peer is found from the above criteria, a random peer is returned.
- */
-export async function selectPeerForProtocol(
-  peerStore: PeerStore,
-  protocols: string[],
-  peerId?: PeerId
-): Promise<{ peer: Peer; protocol: string }> {
-  let peer: Peer | undefined;
-  if (peerId) {
-    peer = await peerStore.get(peerId);
-    if (!peer) {
-      throw new Error(
-        `Failed to retrieve connection details for provided peer in peer store: ${peerId.toString()}`
-      );
-    }
-  } else {
-    const peers = await getPeersForProtocol(peerStore, protocols);
-    peer = await selectLowestLatencyPeer(peerStore, peers);
-    if (!peer) {
-      peer = selectRandomPeer(peers);
-      if (!peer)
-        throw new Error(
-          `Failed to find known peer that registers protocols: ${protocols}`
-        );
-    }
-  }
-
-  let protocol;
-  for (const codec of protocols) {
-    if (peer.protocols.includes(codec)) {
-      protocol = codec;
-      // Do not break as we want to keep the last value
-    }
-  }
-  if (!protocol) {
-    throw new Error(
-      `Peer does not register required protocols (${peer.id.toString()}): ${protocols}`
-    );
-  }
-
-  return { peer, protocol };
-}
-
->>>>>>> c81872ae
 export function selectConnection(
   connections: Connection[]
 ): Connection | undefined {
