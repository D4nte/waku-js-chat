{
  "name": "@waku/utils",
  "version": "0.0.14",
  "description": "Different utilities for Waku",
  "types": "./dist/index.d.ts",
  "module": "./dist/index.js",
  "exports": {
    ".": {
      "types": "./dist/index.d.ts",
      "import": "./dist/index.js"
    },
    "./libp2p": {
      "types": "./dist/libp2p/index.d.ts",
      "import": "./dist/libp2p/index.js"
    },
    "./bytes": {
      "types": "./dist/bytes/index.d.ts",
      "import": "./dist/bytes/index.js"
    }
  },
  "typesVersions": {
    "*": {
      "*": [
        "*",
        "dist/*",
        "dist/*/index"
      ]
    }
  },
  "type": "module",
  "author": "Waku Team",
  "homepage": "https://github.com/waku-org/js-waku/tree/master/packages/utils#readme",
  "repository": {
    "type": "git",
    "url": "https://github.com/waku-org/js-waku.git"
  },
  "bugs": {
    "url": "https://github.com/waku-org/js-waku/issues"
  },
  "license": "MIT OR Apache-2.0",
  "keywords": [
    "waku",
    "decentralized",
    "secure",
    "communication",
    "web3",
    "ethereum",
    "dapps",
    "privacy"
  ],
  "scripts": {
    "build": "run-s build:**",
    "build:esm": "tsc",
    "build:bundle": "rollup --config rollup.config.js",
    "fix": "run-s fix:*",
    "fix:lint": "eslint src *.js --fix",
    "check": "run-s check:*",
    "check:lint": "eslint src *.js",
    "check:spelling": "cspell \"{README.md,src/**/*.ts}\"",
    "check:tsc": "tsc -p tsconfig.dev.json",
    "prepublish": "npm run build",
    "reset-hard": "git clean -dfx -e .idea && git reset --hard && npm i && npm run build",
    "test": "NODE_ENV=test run-s test:*",
    "test:node": "NODE_ENV=test TS_NODE_PROJECT=./tsconfig.dev.json mocha"
  },
  "engines": {
    "node": ">=18"
  },
  "dependencies": {
    "@noble/hashes": "^1.3.2",
    "@waku/interfaces": "0.0.21",
    "chai": "^4.3.10",
    "debug": "^4.3.4",
    "uint8arrays": "^4.0.4"
  },
  "devDependencies": {
    "@rollup/plugin-commonjs": "^25.0.7",
    "@rollup/plugin-json": "^6.0.0",
    "@rollup/plugin-node-resolve": "^15.2.3",
    "@waku/build-utils": "*",
    "cspell": "^7.3.2",
    "npm-run-all": "^4.1.5",
<<<<<<< HEAD
    "rollup": "^4.6.0",
    "fast-check": "^3.14.0"

=======
    "fast-check": "^3.14.0",
    "rollup": "^4.9.5"
>>>>>>> 477c2a59
  },
  "files": [
    "dist",
    "bundle",
    "src/**/*.ts",
    "!**/*.spec.*",
    "!**/*.json",
    "CHANGELOG.md",
    "LICENSE",
    "README.md"
  ]
}<|MERGE_RESOLUTION|>--- conflicted
+++ resolved
@@ -80,14 +80,8 @@
     "@waku/build-utils": "*",
     "cspell": "^7.3.2",
     "npm-run-all": "^4.1.5",
-<<<<<<< HEAD
-    "rollup": "^4.6.0",
-    "fast-check": "^3.14.0"
-
-=======
     "fast-check": "^3.14.0",
     "rollup": "^4.9.5"
->>>>>>> 477c2a59
   },
   "files": [
     "dist",
