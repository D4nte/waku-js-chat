--- conflicted
+++ resolved
@@ -18,16 +18,8 @@
 import { derivePubsubTopicsFromNetworkConfig, Logger } from "@waku/utils";
 import { createLibp2p } from "libp2p";
 
-<<<<<<< HEAD
-=======
 import { isTestEnvironment } from "../env.js";
-import {
-  CreateWakuNodeOptions,
-  DefaultPingMaxInboundStreams,
-  DefaultUserAgent
-} from "../waku/index.js";
 
->>>>>>> 7f4033df
 import { defaultPeerDiscoveries } from "./discovery.js";
 
 type MetadataService = {
