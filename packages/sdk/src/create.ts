<<<<<<< HEAD
import type { GossipSub } from "@chainsafe/libp2p-gossipsub";
import { noise } from "@chainsafe/libp2p-noise";
import { identify } from "@libp2p/identify";
import type { PeerDiscovery } from "@libp2p/interface";
import { mplex } from "@libp2p/mplex";
import { ping } from "@libp2p/ping";
import { webSockets } from "@libp2p/websockets";
import { all as filterAll } from "@libp2p/websockets/filters";
import { wakuFilter, wakuLightPush, wakuMetadata, wakuStore } from "@waku/core";
import {
  enrTree,
  wakuDnsDiscovery,
  wakuLocalPeerCacheDiscovery,
  wakuPeerExchangeDiscovery
} from "@waku/discovery";
import {
  type CreateLibp2pOptions,
  DefaultPubsubTopic,
  type FullNode,
  type IMetadata,
  type Libp2p,
  type Libp2pComponents,
  type LightNode,
  type ProtocolCreateOptions,
  PubsubTopic,
  type ShardInfo
} from "@waku/interfaces";
import { RelayCreateOptions, wakuGossipSub, wakuRelay } from "@waku/relay";
import { ensureShardingConfigured } from "@waku/utils";
import { createLibp2p } from "libp2p";
=======
import { wakuFilter, wakuLightPush, wakuStore } from "@waku/core";
import { type Libp2pComponents, type LightNode } from "@waku/interfaces";
>>>>>>> eebf1272

import { createLibp2pAndUpdateOptions } from "./utils/libp2p.js";
import { CreateWakuNodeOptions, WakuNode, WakuOptions } from "./waku.js";

export { Libp2pComponents };

/**
 * Create a Waku node configured to use autosharding or static sharding.
 */
export async function createNode(
  options: CreateWakuNodeOptions = { pubsubTopics: [] }
): Promise<LightNode> {
  if (!options.shardInfo) {
    throw new Error("Shard info must be set");
  }

  const libp2p = await createLibp2pAndUpdateOptions(options);

  const store = wakuStore(options);
  const lightPush = wakuLightPush(options);
  const filter = wakuFilter(options);

  return new WakuNode(
    options as WakuOptions,
    libp2p,
    store,
    lightPush,
    filter
  ) as LightNode;
}

/**
 * Create a Waku node that uses Waku Light Push, Filter and Store to send and
 * receive messages, enabling low resource consumption.
 * Uses Waku Filter V2 by default.
 */
export async function createLightNode(
  options: CreateWakuNodeOptions = {}
): Promise<LightNode> {
  const libp2p = await createLibp2pAndUpdateOptions(options);

  const store = wakuStore(options);
  const lightPush = wakuLightPush(options);
  const filter = wakuFilter(options);

  return new WakuNode(
    options as WakuOptions,
    libp2p,
    store,
    lightPush,
    filter
  ) as LightNode;
}<|MERGE_RESOLUTION|>--- conflicted
+++ resolved
@@ -1,38 +1,5 @@
-<<<<<<< HEAD
-import type { GossipSub } from "@chainsafe/libp2p-gossipsub";
-import { noise } from "@chainsafe/libp2p-noise";
-import { identify } from "@libp2p/identify";
-import type { PeerDiscovery } from "@libp2p/interface";
-import { mplex } from "@libp2p/mplex";
-import { ping } from "@libp2p/ping";
-import { webSockets } from "@libp2p/websockets";
-import { all as filterAll } from "@libp2p/websockets/filters";
-import { wakuFilter, wakuLightPush, wakuMetadata, wakuStore } from "@waku/core";
-import {
-  enrTree,
-  wakuDnsDiscovery,
-  wakuLocalPeerCacheDiscovery,
-  wakuPeerExchangeDiscovery
-} from "@waku/discovery";
-import {
-  type CreateLibp2pOptions,
-  DefaultPubsubTopic,
-  type FullNode,
-  type IMetadata,
-  type Libp2p,
-  type Libp2pComponents,
-  type LightNode,
-  type ProtocolCreateOptions,
-  PubsubTopic,
-  type ShardInfo
-} from "@waku/interfaces";
-import { RelayCreateOptions, wakuGossipSub, wakuRelay } from "@waku/relay";
-import { ensureShardingConfigured } from "@waku/utils";
-import { createLibp2p } from "libp2p";
-=======
 import { wakuFilter, wakuLightPush, wakuStore } from "@waku/core";
 import { type Libp2pComponents, type LightNode } from "@waku/interfaces";
->>>>>>> eebf1272
 
 import { createLibp2pAndUpdateOptions } from "./utils/libp2p.js";
 import { CreateWakuNodeOptions, WakuNode, WakuOptions } from "./waku.js";
