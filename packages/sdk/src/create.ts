import type { GossipSub } from "@chainsafe/libp2p-gossipsub";
import { noise } from "@chainsafe/libp2p-noise";
import type { PeerDiscovery } from "@libp2p/interface/peer-discovery";
import { mplex } from "@libp2p/mplex";
import { webSockets } from "@libp2p/websockets";
import { all as filterAll } from "@libp2p/websockets/filters";
import {
  DefaultUserAgent,
  wakuFilter,
  wakuLightPush,
  wakuMetadata,
  WakuNode,
  WakuOptions,
  wakuStore
} from "@waku/core";
import { enrTree, wakuDnsDiscovery } from "@waku/dns-discovery";
import type {
  CreateLibp2pOptions,
  FullNode,
  IMetadata,
  Libp2p,
  Libp2pComponents,
  LightNode,
  ProtocolCreateOptions,
  ShardingParams
} from "@waku/interfaces";
import { wakuPeerExchangeDiscovery } from "@waku/peer-exchange";
import { RelayCreateOptions, wakuGossipSub, wakuRelay } from "@waku/relay";
import { createLibp2p } from "libp2p";
import { identifyService } from "libp2p/identify";
import { pingService } from "libp2p/ping";

const DEFAULT_NODE_REQUIREMENTS = {
  lightPush: 1,
  filter: 1,
  store: 1
};

export { Libp2pComponents };

const ensureShardingConfigured = (shardInfo: ShardingParams): void => {
  if (
    ("shards" in shardInfo && shardInfo.shards.length < 1) ||
    ("contentTopics" in shardInfo && shardInfo.contentTopics.length < 1)
  ) {
    throw new Error(
      "Missing required configuration options for static sharding or autosharding."
    );
  }
};

/**
 * Create a Waku node configured to use autosharding or static sharding.
 */
export async function createNode(
  options?: ProtocolCreateOptions & WakuOptions & Partial<RelayCreateOptions>
): Promise<LightNode> {
  options = options ?? {};

  if (!options.shardInfo) {
    throw new Error("Shard info must be set");
  }

  ensureShardingConfigured(options.shardInfo);

  const libp2pOptions = options?.libp2p ?? {};
  const peerDiscovery = libp2pOptions.peerDiscovery ?? [];
  if (options?.defaultBootstrap) {
    peerDiscovery.push(...defaultPeerDiscoveries());
    Object.assign(libp2pOptions, { peerDiscovery });
  }

  const libp2p = await defaultLibp2p(
    undefined,
    wakuGossipSub(options),
    libp2pOptions,
    options?.userAgent
  );

  const store = wakuStore(options);
  const lightPush = wakuLightPush(options);
  const filter = wakuFilter(options);

  return new WakuNode(
    options ?? {},
    [],
    libp2p,
    options.shardInfo,
    store,
    lightPush,
    filter
  ) as LightNode;
}

/**
 * Create a Waku node that uses Waku Light Push, Filter and Store to send and
 * receive messages, enabling low resource consumption.
 * Uses Waku Filter V2 by default.
 */
export async function createLightNode(
  options?: ProtocolCreateOptions & WakuOptions
): Promise<LightNode> {
  options = options ?? {};

  if (options.shardInfo) {
    ensureShardingConfigured(options.shardInfo);
  }

  const libp2pOptions = options?.libp2p ?? {};
  const peerDiscovery = libp2pOptions.peerDiscovery ?? [];
  if (options?.defaultBootstrap) {
    peerDiscovery.push(...defaultPeerDiscoveries());
    Object.assign(libp2pOptions, { peerDiscovery });
  }

  const libp2p = await defaultLibp2p(
    options.shardInfo,
    wakuGossipSub(options),
    libp2pOptions,
    options?.userAgent
  );

  const store = wakuStore(options);
  const lightPush = wakuLightPush(options);
  const filter = wakuFilter(options);

  return new WakuNode(
    options ?? {},
    options.pubsubTopics,
    libp2p,
    options.shardInfo,
    store,
    lightPush,
    filter
  ) as LightNode;
}

/**
<<<<<<< HEAD
=======
 * Create a Waku node that uses Waku Relay to send and receive messages,
 * enabling some privacy preserving properties.
 */
export async function createRelayNode(
  options?: ProtocolCreateOptions & WakuOptions & Partial<RelayCreateOptions>
): Promise<RelayNode> {
  options = options ?? {};

  if (options.shardInfo) {
    ensureShardingConfigured(options.shardInfo);
  }

  const libp2pOptions = options?.libp2p ?? {};
  const peerDiscovery = libp2pOptions.peerDiscovery ?? [];
  if (options?.defaultBootstrap) {
    peerDiscovery.push(...defaultPeerDiscoveries());
    Object.assign(libp2pOptions, { peerDiscovery });
  }

  const libp2p = await defaultLibp2p(
    options.shardInfo,
    wakuGossipSub(options),
    libp2pOptions,
    options?.userAgent
  );

  const relay = wakuRelay(options);

  return new WakuNode(
    options,
    options.pubsubTopics,
    libp2p,
    options.shardInfo,
    undefined,
    undefined,
    undefined,
    relay
  ) as RelayNode;
}

/**
>>>>>>> b99f828c
 * Create a Waku node that uses all Waku protocols.
 *
 * This helper is not recommended except if:
 * - you are interfacing with nwaku v0.11 or below
 * - you are doing some form of testing
 *
 * If you are building a full node, it is recommended to use
 * [nwaku](github.com/status-im/nwaku) and its JSON RPC API or wip REST API.
 *
 * @see https://github.com/status-im/nwaku/issues/1085
 * @internal
 */
export async function createFullNode(
  options?: ProtocolCreateOptions & WakuOptions & Partial<RelayCreateOptions>
): Promise<FullNode> {
  options = options ?? {};

  if (options.shardInfo) {
    ensureShardingConfigured(options.shardInfo);
  }

  const libp2pOptions = options?.libp2p ?? {};
  const peerDiscovery = libp2pOptions.peerDiscovery ?? [];
  if (options?.defaultBootstrap) {
    peerDiscovery.push(...defaultPeerDiscoveries());
    Object.assign(libp2pOptions, { peerDiscovery });
  }

  const libp2p = await defaultLibp2p(
    options.shardInfo,
    wakuGossipSub(options),
    libp2pOptions,
    options?.userAgent
  );

  const store = wakuStore(options);
  const lightPush = wakuLightPush(options);
  const filter = wakuFilter(options);
  const relay = wakuRelay(options);

  return new WakuNode(
    options ?? {},
    options.pubsubTopics,
    libp2p,
    options.shardInfo,
    store,
    lightPush,
    filter,
    relay
  ) as FullNode;
}

export function defaultPeerDiscoveries(): ((
  components: Libp2pComponents
) => PeerDiscovery)[] {
  const discoveries = [
    wakuDnsDiscovery([enrTree["PROD"]], DEFAULT_NODE_REQUIREMENTS),
    wakuPeerExchangeDiscovery()
  ];
  return discoveries;
}

type PubsubService = {
  pubsub?: (components: Libp2pComponents) => GossipSub;
};

type MetadataService = {
  metadata?: (components: Libp2pComponents) => IMetadata;
};

export async function defaultLibp2p(
  shardInfo?: ShardingParams,
  wakuGossipSub?: PubsubService["pubsub"],
  options?: Partial<CreateLibp2pOptions>,
  userAgent?: string
): Promise<Libp2p> {
  // Log the info log unless we are running tests or the user has disabled it
  if (!options?.hideWebSocketInfo || process.env.NODE_ENV !== "test") {
    /* eslint-disable no-console */
    console.info(
      "%cIgnore WebSocket connection failures",
      "background: gray; color: white; font-size: x-large"
    );
    console.info(
      "%cWaku tries to discover peers and some of them are expected to fail",
      "background: gray; color: white; font-size: x-large"
    );
    /* eslint-enable no-console */
  }

  const pubsubService: PubsubService = wakuGossipSub
    ? { pubsub: wakuGossipSub }
    : {};

  const metadataService: MetadataService = shardInfo
    ? { metadata: wakuMetadata(shardInfo) }
    : {};

  return createLibp2p({
    connectionManager: {
      minConnections: 1
    },
    transports: [webSockets({ filter: filterAll })],
    streamMuxers: [mplex()],
    connectionEncryption: [noise()],
    ...options,
    services: {
      identify: identifyService({
        agentVersion: userAgent ?? DefaultUserAgent
      }),
      ping: pingService(),
      ...metadataService,
      ...pubsubService,
      ...options?.services
    }
  }) as any as Libp2p; // TODO: make libp2p include it;
}<|MERGE_RESOLUTION|>--- conflicted
+++ resolved
@@ -136,50 +136,6 @@
 }
 
 /**
-<<<<<<< HEAD
-=======
- * Create a Waku node that uses Waku Relay to send and receive messages,
- * enabling some privacy preserving properties.
- */
-export async function createRelayNode(
-  options?: ProtocolCreateOptions & WakuOptions & Partial<RelayCreateOptions>
-): Promise<RelayNode> {
-  options = options ?? {};
-
-  if (options.shardInfo) {
-    ensureShardingConfigured(options.shardInfo);
-  }
-
-  const libp2pOptions = options?.libp2p ?? {};
-  const peerDiscovery = libp2pOptions.peerDiscovery ?? [];
-  if (options?.defaultBootstrap) {
-    peerDiscovery.push(...defaultPeerDiscoveries());
-    Object.assign(libp2pOptions, { peerDiscovery });
-  }
-
-  const libp2p = await defaultLibp2p(
-    options.shardInfo,
-    wakuGossipSub(options),
-    libp2pOptions,
-    options?.userAgent
-  );
-
-  const relay = wakuRelay(options);
-
-  return new WakuNode(
-    options,
-    options.pubsubTopics,
-    libp2p,
-    options.shardInfo,
-    undefined,
-    undefined,
-    undefined,
-    relay
-  ) as RelayNode;
-}
-
-/**
->>>>>>> b99f828c
  * Create a Waku node that uses all Waku protocols.
  *
  * This helper is not recommended except if:
