--- conflicted
+++ resolved
@@ -79,12 +79,7 @@
     "@rollup/plugin-json": "^6.0.0",
     "@rollup/plugin-node-resolve": "^15.0.2",
     "@waku/build-utils": "*",
-<<<<<<< HEAD
-    "cspell": "^6.31.1",
-=======
-    "@chainsafe/libp2p-gossipsub": "^9.1.0",
     "cspell": "^7.0.0",
->>>>>>> 90291442
     "interface-datastore": "^7.0.4",
     "npm-run-all": "^4.1.5",
     "rollup": "^3.21.3",
