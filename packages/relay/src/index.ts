--- conflicted
+++ resolved
@@ -6,12 +6,8 @@
 } from "@chainsafe/libp2p-gossipsub";
 import type { PeerIdStr, TopicStr } from "@chainsafe/libp2p-gossipsub/types";
 import { SignaturePolicy } from "@chainsafe/libp2p-gossipsub/types";
-<<<<<<< HEAD
 import type { PeerId } from "@libp2p/interface/peer-id";
-import type { PubSub } from "@libp2p/interface-pubsub";
-=======
 import type { PubSub } from "@libp2p/interface/pubsub";
->>>>>>> 7a805a27
 import { sha256 } from "@noble/hashes/sha256";
 import { DefaultPubSubTopic } from "@waku/core";
 import {
@@ -108,13 +104,8 @@
     if (!isSizeValid(message.payload)) {
       log("Failed to send waku relay: message is bigger that 1MB");
       return {
-<<<<<<< HEAD
         recipients,
         errors: [SendError.SIZE_TOO_BIG],
-=======
-        recipients: [],
-        error: SendError.SIZE_TOO_BIG
->>>>>>> 7a805a27
       };
     }
 
@@ -122,13 +113,8 @@
     if (!msg) {
       log("Failed to encode message, aborting publish");
       return {
-<<<<<<< HEAD
         recipients,
         errors: [SendError.ENCODE_FAILED],
-=======
-        recipients: [],
-        error: SendError.ENCODE_FAILED
->>>>>>> 7a805a27
       };
     }
 
