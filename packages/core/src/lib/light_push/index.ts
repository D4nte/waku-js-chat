--- conflicted
+++ resolved
@@ -97,20 +97,14 @@
       };
     }
 
-<<<<<<< HEAD
     const peers = await this.getPeers({
       maxBootstrapPeers: 1,
       numPeers: this.NUM_PEERS_PROTOCOL
     });
-=======
-    let error: undefined | SendError = undefined;
-    const peer = await this.getPeer(opts?.peerId);
-    const stream = await this.getStream(peer);
->>>>>>> b4f82167
 
     const promises = peers.map(async (peer) => {
       let error: SendError | undefined;
-      const stream = await this.newStream(peer);
+      const stream = await this.getStream(peer);
 
       try {
         const res = await pipe(
