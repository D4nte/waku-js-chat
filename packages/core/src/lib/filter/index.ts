import { Stream } from "@libp2p/interface";
import type { Peer } from "@libp2p/interface";
import type { IncomingStreamData } from "@libp2p/interface-internal";
import type {
  Callback,
  ContentTopic,
  IAsyncIterator,
  IDecodedMessage,
  IDecoder,
  IFilter,
  IProtoMessage,
  IReceiver,
  Libp2p,
  ProtocolCreateOptions,
  PubsubTopic,
  SingleShardInfo,
  Unsubscribe
} from "@waku/interfaces";
import { DefaultPubsubTopic } from "@waku/interfaces";
import { messageHashStr } from "@waku/message-hash";
import { WakuMessage } from "@waku/proto";
import {
  ensurePubsubTopicIsConfigured,
  groupByContentTopic,
  singleShardInfoToPubsubTopic,
  toAsyncIterator
} from "@waku/utils";
import { Logger } from "@waku/utils";
import all from "it-all";
import * as lp from "it-length-prefixed";
import { pipe } from "it-pipe";

import { BaseProtocol } from "../base_protocol.js";

import {
  FilterPushRpc,
  FilterSubscribeResponse,
  FilterSubscribeRpc
} from "./filter_rpc.js";

const log = new Logger("filter:v2");

type SubscriptionCallback<T extends IDecodedMessage> = {
  decoders: IDecoder<T>[];
  callback: Callback<T>;
};

export const FilterCodecs = {
  SUBSCRIBE: "/vac/waku/filter-subscribe/2.0.0-beta1",
  PUSH: "/vac/waku/filter-push/2.0.0-beta1"
};

/**
 * A subscription object refers to a subscription to a given pubsub topic.
 */
class Subscription {
  readonly peers: Peer[];
  private readonly pubsubTopic: PubsubTopic;
  private newStream: (peer: Peer) => Promise<Stream>;
  readonly receivedMessagesHashStr: string[] = [];

  private subscriptionCallbacks: Map<
    ContentTopic,
    SubscriptionCallback<IDecodedMessage>
  >;

  constructor(
    pubsubTopic: PubsubTopic,
    remotePeers: Peer[],
    newStream: (peer: Peer) => Promise<Stream>
  ) {
    this.peers = remotePeers;
    this.pubsubTopic = pubsubTopic;
    this.newStream = newStream;
    this.subscriptionCallbacks = new Map();
  }

  async subscribe<T extends IDecodedMessage>(
    decoders: IDecoder<T> | IDecoder<T>[],
    callback: Callback<T>
  ): Promise<void> {
    const decodersArray = Array.isArray(decoders) ? decoders : [decoders];

    // check that all decoders are configured for the same pubsub topic as this subscription
    decodersArray.forEach((decoder) => {
      if (decoder.pubsubTopic !== this.pubsubTopic) {
        throw new Error(
          `Pubsub topic not configured: decoder is configured for pubsub topic ${decoder.pubsubTopic} but this subscription is for pubsub topic ${this.pubsubTopic}. Please create a new Subscription for the different pubsub topic.`
        );
      }
    });

    const decodersGroupedByCT = groupByContentTopic(decodersArray);
    const contentTopics = Array.from(decodersGroupedByCT.keys());

    const promises = this.peers.map(async (peer) => {
      const stream = await this.newStream(peer);

      const request = FilterSubscribeRpc.createSubscribeRequest(
        this.pubsubTopic,
        contentTopics
      );

      try {
        const res = await pipe(
          [request.encode()],
          lp.encode,
          stream,
          lp.decode,
          async (source) => await all(source)
        );

        if (!res || !res.length) {
          throw Error(
            `No response received for request ${request.requestId}: ${res}`
          );
        }

        const { statusCode, requestId, statusDesc } =
          FilterSubscribeResponse.decode(res[0].slice());

        if (statusCode < 200 || statusCode >= 300) {
          throw new Error(
            `Filter subscribe request ${requestId} failed with status code ${statusCode}: ${statusDesc}`
          );
        }

        log.info(
          "Subscribed to peer ",
          peer.id.toString(),
          "for content topics",
          contentTopics
        );
      } catch (e) {
        throw new Error(
          "Error subscribing to peer: " +
            peer.id.toString() +
            " for content topics: " +
            contentTopics +
            ": " +
            e
        );
      }
    });

    const results = await Promise.allSettled(promises);

    this.handleErrors(results, "subscribe");

    // Save the callback functions by content topics so they
    // can easily be removed (reciprocally replaced) if `unsubscribe` (reciprocally `subscribe`)
    // is called for those content topics
    decodersGroupedByCT.forEach((decoders, contentTopic) => {
      // Cast the type because a given `subscriptionCallbacks` map may hold
      // Decoder that decode to different implementations of `IDecodedMessage`
      const subscriptionCallback = {
        decoders,
        callback
      } as unknown as SubscriptionCallback<IDecodedMessage>;

      // The callback and decoder may override previous values, this is on
      // purpose as the user may call `subscribe` to refresh the subscription
      this.subscriptionCallbacks.set(contentTopic, subscriptionCallback);
    });
  }

  async unsubscribe(contentTopics: ContentTopic[]): Promise<void> {
    const promises = this.peers.map(async (peer) => {
      const stream = await this.newStream(peer);
      const unsubscribeRequest = FilterSubscribeRpc.createUnsubscribeRequest(
        this.pubsubTopic,
        contentTopics
      );

      try {
        await pipe([unsubscribeRequest.encode()], lp.encode, stream.sink);
      } catch (error) {
        throw new Error("Error unsubscribing: " + error);
      }

      contentTopics.forEach((contentTopic: string) => {
        this.subscriptionCallbacks.delete(contentTopic);
      });
    });

    const results = await Promise.allSettled(promises);

    this.handleErrors(results, "unsubscribe");
  }

  async ping(): Promise<void> {
    const promises = this.peers.map(async (peer) => {
      const stream = await this.newStream(peer);

      const request = FilterSubscribeRpc.createSubscriberPingRequest();

      try {
        const res = await pipe(
          [request.encode()],
          lp.encode,
          stream,
          lp.decode,
          async (source) => await all(source)
        );

        if (!res || !res.length) {
          throw Error(
            `No response received for request ${request.requestId}: ${res}`
          );
        }

        const { statusCode, requestId, statusDesc } =
          FilterSubscribeResponse.decode(res[0].slice());

        if (statusCode < 200 || statusCode >= 300) {
          throw new Error(
            `Filter ping request ${requestId} failed with status code ${statusCode}: ${statusDesc}`
          );
        }
        log.info(`Ping successful for peer ${peer.id.toString()}`);
      } catch (error) {
        log.error("Error pinging: ", error);
        throw error; // Rethrow the actual error instead of wrapping it
      }
    });

    const results = await Promise.allSettled(promises);

    this.handleErrors(results, "ping");
  }

  async unsubscribeAll(): Promise<void> {
    const promises = this.peers.map(async (peer) => {
      const stream = await this.newStream(peer);

      const request = FilterSubscribeRpc.createUnsubscribeAllRequest(
        this.pubsubTopic
      );

      try {
        const res = await pipe(
          [request.encode()],
          lp.encode,
          stream,
          lp.decode,
          async (source) => await all(source)
        );

        if (!res || !res.length) {
          throw Error(
            `No response received for request ${request.requestId}: ${res}`
          );
        }

        const { statusCode, requestId, statusDesc } =
          FilterSubscribeResponse.decode(res[0].slice());

        if (statusCode < 200 || statusCode >= 300) {
          throw new Error(
            `Filter unsubscribe all request ${requestId} failed with status code ${statusCode}: ${statusDesc}`
          );
        }

        this.subscriptionCallbacks.clear();
        log.info(
          `Unsubscribed from all content topics for pubsub topic ${this.pubsubTopic}`
        );
      } catch (error) {
        throw new Error(
          "Error unsubscribing from all content topics: " + error
        );
      }
    });

    const results = await Promise.allSettled(promises);

    this.handleErrors(results, "unsubscribeAll");
  }

  async processMessage(message: WakuMessage): Promise<void> {
    const hashedMessageStr = messageHashStr(
      this.pubsubTopic,
      message as IProtoMessage
    );
    if (this.receivedMessagesHashStr.includes(hashedMessageStr)) {
      log.info("Message already received, skipping");
      return;
    }
    this.receivedMessagesHashStr.push(hashedMessageStr);

    const { contentTopic } = message;
    const subscriptionCallback = this.subscriptionCallbacks.get(contentTopic);
    if (!subscriptionCallback) {
      log.error("No subscription callback available for ", contentTopic);
      return;
    }
    log.info(
      "Processing message with content topic ",
      contentTopic,
      " on pubsub topic ",
      this.pubsubTopic
    );
    await pushMessage(subscriptionCallback, this.pubsubTopic, message);
  }

  // Filter out only the rejected promises and extract & handle their reasons
  private handleErrors(
    results: PromiseSettledResult<void>[],
    type: "ping" | "subscribe" | "unsubscribe" | "unsubscribeAll"
  ): void {
    const errors = results
      .filter(
        (result): result is PromiseRejectedResult =>
          result.status === "rejected"
      )
      .map((rejectedResult) => rejectedResult.reason);

    if (errors.length === this.peers.length) {
      const errorCounts = new Map<string, number>();
      // TODO: streamline error logging with https://github.com/orgs/waku-org/projects/2/views/1?pane=issue&itemId=42849952
      errors.forEach((error) => {
        const message = error instanceof Error ? error.message : String(error);
        errorCounts.set(message, (errorCounts.get(message) || 0) + 1);
      });

      const uniqueErrorMessages = Array.from(
        errorCounts,
        ([message, count]) => `${message} (occurred ${count} times)`
      ).join(", ");
      throw new Error(`Error ${type} all peers: ${uniqueErrorMessages}`);
    } else if (errors.length > 0) {
      // TODO: handle renewing faulty peers with new peers
      log.warn(
        `Some ${type} failed. These will be refreshed with new peers`,
        errors
      );
    } else {
      log.info(`${type} successful for all peers`);
    }
  }
}

class Filter extends BaseProtocol implements IReceiver {
  private activeSubscriptions = new Map<string, Subscription>();

  private getActiveSubscription(
    pubsubTopic: PubsubTopic
  ): Subscription | undefined {
    return this.activeSubscriptions.get(pubsubTopic);
  }

  private setActiveSubscription(
    pubsubTopic: PubsubTopic,
    subscription: Subscription
  ): Subscription {
    this.activeSubscriptions.set(pubsubTopic, subscription);
    return subscription;
  }

  constructor(libp2p: Libp2p, options?: ProtocolCreateOptions) {
    super(FilterCodecs.SUBSCRIBE, libp2p.components, log, options);

    libp2p.handle(FilterCodecs.PUSH, this.onRequest.bind(this)).catch((e) => {
      log.error("Failed to register ", FilterCodecs.PUSH, e);
    });

    this.activeSubscriptions = new Map();
  }

  /**
   * Creates a new subscription to the given pubsub topic.
   * The subscription is made to multiple peers for decentralization.
   * @param pubsubTopicShardInfo The pubsub topic to subscribe to.
   * @returns The subscription object.
   */
  async createSubscription(
    pubsubTopicShardInfo: SingleShardInfo | PubsubTopic = DefaultPubsubTopic
  ): Promise<Subscription> {
    const pubsubTopic =
      typeof pubsubTopicShardInfo == "string"
        ? pubsubTopicShardInfo
        : singleShardInfoToPubsubTopic(pubsubTopicShardInfo);

    ensurePubsubTopicIsConfigured(pubsubTopic, this.pubsubTopics);

<<<<<<< HEAD
    //TODO: get a relevant peer for the topic/shard
    // https://github.com/waku-org/js-waku/pull/1586#discussion_r1336428230
    const peers = await this.getPeers({
      maxBootstrapPeers: 1,
      numPeers: this.NUM_PEERS_TO_USE
    });
    log.info(
      `Creating filter subscription with ${peers.length} peers: `,
      peers.map((peer) => peer.id.toString())
    );

    if (peers.length === 0) {
=======
    const peer = (
      await this.getPeers({
        maxBootstrapPeers: 1,
        numPeers: this.NUM_PEERS_PROTOCOL
      })
    )[0];

    if (!peer) {
>>>>>>> 477c2a59
      throw new Error("No peer found to initiate subscription.");
    }

    const subscription =
      this.getActiveSubscription(pubsubTopic) ??
      this.setActiveSubscription(
        pubsubTopic,
        new Subscription(pubsubTopic, peers, this.getStream.bind(this))
      );

    return subscription;
  }

  public toSubscriptionIterator<T extends IDecodedMessage>(
    decoders: IDecoder<T> | IDecoder<T>[]
  ): Promise<IAsyncIterator<T>> {
    return toAsyncIterator(this, decoders);
  }

  /**
   * This method is used to satisfy the `IReceiver` interface.
   *
   * @hidden
   *
   * @param decoders The decoders to use for the subscription.
   * @param callback The callback function to use for the subscription.
   * @param opts Optional protocol options for the subscription.
   *
   * @returns A Promise that resolves to a function that unsubscribes from the subscription.
   *
   * @remarks
   * This method should not be used directly.
   * Instead, use `createSubscription` to create a new subscription.
   */
  async subscribe<T extends IDecodedMessage>(
    decoders: IDecoder<T> | IDecoder<T>[],
    callback: Callback<T>
  ): Promise<Unsubscribe> {
    const subscription = await this.createSubscription();

    await subscription.subscribe(decoders, callback);

    const contentTopics = Array.from(
      groupByContentTopic(
        Array.isArray(decoders) ? decoders : [decoders]
      ).keys()
    );

    return async () => {
      await subscription.unsubscribe(contentTopics);
    };
  }

  private onRequest(streamData: IncomingStreamData): void {
    const { connection, stream } = streamData;
    const { remotePeer } = connection;
    log.info(`Received message from ${remotePeer.toString()}`);
    try {
      pipe(stream, lp.decode, async (source) => {
        for await (const bytes of source) {
          const response = FilterPushRpc.decode(bytes.slice());

          const { pubsubTopic, wakuMessage } = response;

          if (!wakuMessage) {
            log.error("Received empty message");
            return;
          }

          if (!pubsubTopic) {
            log.error("Pubsub topic missing from push message");
            return;
          }

          const subscription = this.getActiveSubscription(pubsubTopic);

          if (!subscription) {
            log.error(
              `No subscription locally registered for topic ${pubsubTopic}`
            );
            return;
          }

          await subscription.processMessage(wakuMessage);
        }
      }).then(
        () => {
          log.info("Receiving pipe closed.");
        },
        (e) => {
          log.error("Error with receiving pipe", e);
        }
      );
    } catch (e) {
      log.error("Error decoding message", e);
    }
  }
}

export function wakuFilter(
  init: Partial<ProtocolCreateOptions> = {}
): (libp2p: Libp2p) => IFilter {
  return (libp2p: Libp2p) => new Filter(libp2p, init);
}

async function pushMessage<T extends IDecodedMessage>(
  subscriptionCallback: SubscriptionCallback<T>,
  pubsubTopic: PubsubTopic,
  message: WakuMessage
): Promise<void> {
  const { decoders, callback } = subscriptionCallback;

  const { contentTopic } = message;
  if (!contentTopic) {
    log.warn("Message has no content topic, skipping");
    return;
  }

  try {
    const decodePromises = decoders.map((dec) =>
      dec
        .fromProtoObj(pubsubTopic, message as IProtoMessage)
        .then((decoded) => decoded || Promise.reject("Decoding failed"))
    );

    const decodedMessage = await Promise.any(decodePromises);

    await callback(decodedMessage);
  } catch (e) {
    log.error("Error decoding message", e);
  }
}<|MERGE_RESOLUTION|>--- conflicted
+++ resolved
@@ -383,9 +383,6 @@
 
     ensurePubsubTopicIsConfigured(pubsubTopic, this.pubsubTopics);
 
-<<<<<<< HEAD
-    //TODO: get a relevant peer for the topic/shard
-    // https://github.com/waku-org/js-waku/pull/1586#discussion_r1336428230
     const peers = await this.getPeers({
       maxBootstrapPeers: 1,
       numPeers: this.NUM_PEERS_TO_USE
@@ -396,16 +393,6 @@
     );
 
     if (peers.length === 0) {
-=======
-    const peer = (
-      await this.getPeers({
-        maxBootstrapPeers: 1,
-        numPeers: this.NUM_PEERS_PROTOCOL
-      })
-    )[0];
-
-    if (!peer) {
->>>>>>> 477c2a59
       throw new Error("No peer found to initiate subscription.");
     }
 
