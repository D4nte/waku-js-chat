--- conflicted
+++ resolved
@@ -48,104 +48,6 @@
     libp2p.handle(FilterCodecs.PUSH, this.onRequest.bind(this)).catch((e) => {
       log.error("Failed to register ", FilterCodecs.PUSH, e);
     });
-<<<<<<< HEAD
-
-    this.activeSubscriptions = new Map();
-  }
-
-  /**
-   * Creates a new subscription to the given pubsub topic.
-   * The subscription is made to multiple peers for decentralization.
-   * @param pubsubTopicShardInfo The pubsub topic to subscribe to.
-   * @returns The subscription object.
-   */
-  async createSubscription(
-    pubsubTopicShardInfo: SingleShardInfo | PubsubTopic = DefaultPubsubTopic
-  ): Promise<Subscription> {
-    const pubsubTopic =
-      typeof pubsubTopicShardInfo == "string"
-        ? pubsubTopicShardInfo
-        : singleShardInfoToPubsubTopic(pubsubTopicShardInfo);
-
-    ensurePubsubTopicIsConfigured(pubsubTopic, this.pubsubTopics);
-
-    const peers = await this.getPeers({
-      maxBootstrapPeers: 1,
-      numPeers: this.numPeersToUse
-    });
-    if (peers.length === 0) {
-      throw new Error("No peer found to initiate subscription.");
-    }
-
-    log.info(
-      `Creating filter subscription with ${peers.length} peers: `,
-      peers.map((peer) => peer.id.toString())
-    );
-
-    const subscription =
-      this.getActiveSubscription(pubsubTopic) ??
-      this.setActiveSubscription(
-        pubsubTopic,
-        new Subscription(pubsubTopic, peers, this.getStream.bind(this))
-      );
-
-    return subscription;
-  }
-
-  public toSubscriptionIterator<T extends IDecodedMessage>(
-    decoders: IDecoder<T> | IDecoder<T>[]
-  ): Promise<IAsyncIterator<T>> {
-    return toAsyncIterator(this, decoders);
-  }
-
-  /**
-   * This method is used to satisfy the `IReceiver` interface.
-   *
-   * @hidden
-   *
-   * @param decoders The decoders to use for the subscription.
-   * @param callback The callback function to use for the subscription.
-   * @param opts Optional protocol options for the subscription.
-   *
-   * @returns A Promise that resolves to a function that unsubscribes from the subscription.
-   *
-   * @remarks
-   * This method should not be used directly.
-   * Instead, use `createSubscription` to create a new subscription.
-   */
-  async subscribe<T extends IDecodedMessage>(
-    decoders: IDecoder<T> | IDecoder<T>[],
-    callback: Callback<T>
-  ): Promise<Unsubscribe> {
-    const pubsubTopics = this.getPubsubTopics(decoders);
-
-    if (pubsubTopics.length === 0) {
-      throw Error(
-        "Failed to subscribe: no pubsubTopic found on decoders provided."
-      );
-    }
-
-    if (pubsubTopics.length > 1) {
-      throw Error(
-        "Failed to subscribe: all decoders should have the same pubsub topic. Use createSubscription to be more agile."
-      );
-    }
-
-    const subscription = await this.createSubscription(pubsubTopics[0]);
-
-    await subscription.subscribe(decoders, callback);
-
-    const contentTopics = Array.from(
-      groupByContentTopic(
-        Array.isArray(decoders) ? decoders : [decoders]
-      ).keys()
-    );
-
-    return async () => {
-      await subscription.unsubscribe(contentTopics);
-    };
-=======
->>>>>>> 5fb10060
   }
 
   private onRequest(streamData: IncomingStreamData): void {
@@ -183,24 +85,6 @@
       log.error("Error decoding message", e);
     }
   }
-<<<<<<< HEAD
-
-  private getPubsubTopics(decoders: IDecoder<any> | IDecoder<any>[]): string[] {
-    if (!Array.isArray(decoders)) {
-      return [decoders.pubsubTopic];
-    }
-
-    if (decoders.length === 0) {
-      return [];
-    }
-
-    const pubsubTopics = new Set(decoders.map((d) => d.pubsubTopic));
-
-    return [...pubsubTopics];
-  }
-}
-=======
->>>>>>> 5fb10060
 
   async subscribe(
     pubsubTopic: PubsubTopic,
