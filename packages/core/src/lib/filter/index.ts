--- conflicted
+++ resolved
@@ -269,16 +269,10 @@
   async createSubscription(
     pubSubTopic: string = DefaultPubSubTopic
   ): Promise<Subscription> {
-<<<<<<< HEAD
-    this.ensurePubsubTopicIsValid(pubSubTopic, this.pubsubTopics);
-
-    //TODO: get a relevant peer for the topic/shard
-=======
     ensurePubsubTopicIsValid(pubSubTopic, this.pubsubTopics);
 
     //TODO: get a relevant peer for the topic/shard
     // https://github.com/waku-org/js-waku/pull/1586#discussion_r1336428230
->>>>>>> a626ceb8
     const peer = (
       await this.getPeers({
         maxBootstrapPeers: 1,
