--- conflicted
+++ resolved
@@ -27,11 +27,7 @@
       }
     ] as unknown as Peer[];
 
-<<<<<<< HEAD
-    const result = filterPeers(mockPeers, 0, 10);
-=======
-    const result = await filterPeersByDiscovery(mockPeers, 0, 10);
->>>>>>> b99f828c
+    const result = filterPeersByDiscovery(mockPeers, 0, 10);
     expect(result.length).to.deep.equal(mockPeers.length);
   });
 
@@ -60,11 +56,7 @@
       }
     ] as unknown as Peer[];
 
-<<<<<<< HEAD
-    const result = filterPeers(mockPeers, 0, 0);
-=======
-    const result = await filterPeersByDiscovery(mockPeers, 0, 0);
->>>>>>> b99f828c
+    const result = filterPeersByDiscovery(mockPeers, 0, 0);
 
     // result should have no bootstrap peers, and a total of 2 peers
     expect(result.length).to.equal(2);
@@ -103,11 +95,7 @@
       }
     ] as unknown as Peer[];
 
-<<<<<<< HEAD
-    const result = filterPeers(mockPeers, 0, 1);
-=======
-    const result = await filterPeersByDiscovery(mockPeers, 0, 1);
->>>>>>> b99f828c
+    const result = filterPeersByDiscovery(mockPeers, 0, 1);
 
     // result should have 1 bootstrap peers, and a total of 4 peers
     expect(result.length).to.equal(4);
@@ -146,11 +134,7 @@
       }
     ] as unknown as Peer[];
 
-<<<<<<< HEAD
-    const result = filterPeers(mockPeers, 5, 2);
-=======
-    const result = await filterPeersByDiscovery(mockPeers, 5, 2);
->>>>>>> b99f828c
+    const result = filterPeersByDiscovery(mockPeers, 5, 2);
 
     // check that result has at least 2 bootstrap peers and no more than 5 peers
     expect(result.length).to.be.at.least(2);
