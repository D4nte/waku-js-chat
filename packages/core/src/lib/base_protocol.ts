import type { Libp2p } from "@libp2p/interface";
import type { Stream } from "@libp2p/interface/connection";
import type { PeerId } from "@libp2p/interface/peer-id";
import { Peer, PeerStore } from "@libp2p/interface/peer-store";
<<<<<<< HEAD
import { IBaseProtocol, Libp2pComponents, Tags } from "@waku/interfaces";
import {
  getPeersForProtocol,
  selectConnection,
  selectPeerForProtocol
} from "@waku/utils/libp2p";
=======
import type { IBaseProtocol, Libp2pComponents } from "@waku/interfaces";
import { getPeersForProtocol, selectPeerForProtocol } from "@waku/utils/libp2p";

import { StreamManager } from "./stream_manager.js";
>>>>>>> aea96349

import { KeepAliveManager } from "./keep_alive_manager.js";

/**
 * A class with predefined helpers, to be used as a base to implement Waku
 * Protocols.
 */
export class BaseProtocol implements IBaseProtocol {
  public readonly addLibp2pEventListener: Libp2p["addEventListener"];
  public readonly removeLibp2pEventListener: Libp2p["removeEventListener"];
  protected streamManager: StreamManager;

  constructor(
    public multicodec: string,
    private components: Libp2pComponents
  ) {
    this.addLibp2pEventListener = components.events.addEventListener.bind(
      components.events
    );
    this.removeLibp2pEventListener = components.events.removeEventListener.bind(
      components.events
    );

    this.streamManager = new StreamManager(
      multicodec,
      components.connectionManager.getConnections.bind(
        components.connectionManager
      ),
      this.addLibp2pEventListener
    );
  }
  protected async getStream(peer: Peer): Promise<Stream> {
    return this.streamManager.getStream(peer);
  }

  public get peerStore(): PeerStore {
    return this.components.peerStore;
  }

  /**
   * Returns known peers from the address book (`libp2p.peerStore`) that support
   * the class protocol. Waku may or may not be currently connected to these
   * peers.
   */
  public async peers(): Promise<Peer[]> {
    return getPeersForProtocol(this.peerStore, [this.multicodec]);
  }

  protected async getPeer(peerId?: PeerId): Promise<Peer> {
    const { peer } = await selectPeerForProtocol(
      this.peerStore,
      KeepAliveManager.getInstance().getPing.bind(
        KeepAliveManager.getInstance()
      ),
      [this.multicodec],
      peerId
    );
    return peer;
  }
<<<<<<< HEAD

  /**
   * Retrieves a list of peers based on the specified criteria.
   *
   * @param numPeers - The total number of peers to retrieve. If 0, all peers are returned.
   * @param maxBootstrapPeers - The maximum number of bootstrap peers to retrieve.
   * @returns A Promise that resolves to an array of peers based on the specified criteria.
   */
  protected async getPeers({
    numPeers,
    maxBootstrapPeers
  }: {
    numPeers: number;
    maxBootstrapPeers: number;
  }): Promise<Peer[]> {
    // Retrieve all peers that support the protocol
    const allPeersForProtocol = await getPeersForProtocol(this.peerStore, [
      this.multicodec
    ]);

    // Collect the bootstrap peers up to the specified maximum
    const bootstrapPeers = allPeersForProtocol
      .filter((peer) => peer.tags.has(Tags.BOOTSTRAP))
      .slice(0, maxBootstrapPeers);

    // Collect non-bootstrap peers
    const remainingPeers = allPeersForProtocol.filter(
      (peer) => !bootstrapPeers.includes(peer)
    );

    // If numPeers is 0, return all peers
    if (numPeers === 0) {
      return [...bootstrapPeers, ...remainingPeers];
    }

    // Initialize the list of selected peers with the bootstrap peers
    const selectedPeers: Peer[] = [...bootstrapPeers];

    // Fill up to numPeers with remaining random peers if needed
    while (selectedPeers.length < numPeers && remainingPeers.length > 0) {
      const randomIndex = Math.floor(Math.random() * remainingPeers.length);
      const randomPeer = remainingPeers.splice(randomIndex, 1)[0];
      selectedPeers.push(randomPeer);
    }

    return selectedPeers;
  }

  protected async newStream(peer: Peer): Promise<Stream> {
    const connections = this.components.connectionManager.getConnections(
      peer.id
    );
    const connection = selectConnection(connections);
    if (!connection) {
      throw new Error("Failed to get a connection to the peer");
    }

    return connection.newStream(this.multicodec);
  }
=======
>>>>>>> aea96349
}<|MERGE_RESOLUTION|>--- conflicted
+++ resolved
@@ -2,21 +2,15 @@
 import type { Stream } from "@libp2p/interface/connection";
 import type { PeerId } from "@libp2p/interface/peer-id";
 import { Peer, PeerStore } from "@libp2p/interface/peer-store";
-<<<<<<< HEAD
 import { IBaseProtocol, Libp2pComponents, Tags } from "@waku/interfaces";
 import {
   getPeersForProtocol,
   selectConnection,
   selectPeerForProtocol
 } from "@waku/utils/libp2p";
-=======
-import type { IBaseProtocol, Libp2pComponents } from "@waku/interfaces";
-import { getPeersForProtocol, selectPeerForProtocol } from "@waku/utils/libp2p";
-
-import { StreamManager } from "./stream_manager.js";
->>>>>>> aea96349
 
 import { KeepAliveManager } from "./keep_alive_manager.js";
+import { StreamManager } from "./stream_manager.js";
 
 /**
  * A class with predefined helpers, to be used as a base to implement Waku
@@ -74,7 +68,6 @@
     );
     return peer;
   }
-<<<<<<< HEAD
 
   /**
    * Retrieves a list of peers based on the specified criteria.
@@ -134,6 +127,4 @@
 
     return connection.newStream(this.multicodec);
   }
-=======
->>>>>>> aea96349
 }