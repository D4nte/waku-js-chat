import type { Libp2p } from "@libp2p/interface";
import type { Stream } from "@libp2p/interface/connection";
import type { PeerId } from "@libp2p/interface/peer-id";
import { Peer, PeerStore } from "@libp2p/interface/peer-store";
<<<<<<< HEAD
import { IBaseProtocol, Libp2pComponents, Tags } from "@waku/interfaces";
=======
import type { IBaseProtocol, Libp2pComponents } from "@waku/interfaces";
import { Tags } from "@waku/interfaces";
>>>>>>> ad518afb
import {
  getPeersForProtocol,
  selectConnection,
  selectPeerForProtocol
} from "@waku/utils/libp2p";

import { KeepAliveManager } from "./keep_alive_manager.js";
import { StreamManager } from "./stream_manager.js";

/**
 * A class with predefined helpers, to be used as a base to implement Waku
 * Protocols.
 */
export class BaseProtocol implements IBaseProtocol {
  public readonly addLibp2pEventListener: Libp2p["addEventListener"];
  public readonly removeLibp2pEventListener: Libp2p["removeEventListener"];
  protected streamManager: StreamManager;

  constructor(
    public multicodec: string,
    private components: Libp2pComponents
  ) {
    this.addLibp2pEventListener = components.events.addEventListener.bind(
      components.events
    );
    this.removeLibp2pEventListener = components.events.removeEventListener.bind(
      components.events
    );

    this.streamManager = new StreamManager(
      multicodec,
      components.connectionManager.getConnections.bind(
        components.connectionManager
      ),
      this.addLibp2pEventListener
    );
  }
  protected async getStream(peer: Peer): Promise<Stream> {
    return this.streamManager.getStream(peer);
  }

  public get peerStore(): PeerStore {
    return this.components.peerStore;
  }

  /**
   * Returns known peers from the address book (`libp2p.peerStore`) that support
   * the class protocol. Waku may or may not be currently connected to these
   * peers.
   */
  public async peers(): Promise<Peer[]> {
    return getPeersForProtocol(this.peerStore, [this.multicodec]);
  }

  protected async getPeer(peerId?: PeerId): Promise<Peer> {
    const { peer } = await selectPeerForProtocol(
      this.peerStore,
      KeepAliveManager.getInstance().getPing.bind(
        KeepAliveManager.getInstance()
      ),
      [this.multicodec],
      peerId
    );
    return peer;
  }

  /**
   * Retrieves a list of peers based on the specified criteria.
   *
<<<<<<< HEAD
=======
   * @param peers - The list of peers to filter from.
>>>>>>> ad518afb
   * @param numPeers - The total number of peers to retrieve. If 0, all peers are returned.
   * @param maxBootstrapPeers - The maximum number of bootstrap peers to retrieve.
   * @returns A Promise that resolves to an array of peers based on the specified criteria.
   */
<<<<<<< HEAD
  protected async getPeers({
    numPeers,
    maxBootstrapPeers
  }: {
    numPeers: number;
    maxBootstrapPeers: number;
  }): Promise<Peer[]> {
    // Retrieve all peers that support the protocol
    const allPeersForProtocol = await getPeersForProtocol(this.peerStore, [
      this.multicodec
    ]);

    // Collect the bootstrap peers up to the specified maximum
    const bootstrapPeers = allPeersForProtocol
      .filter((peer) => peer.tags.has(Tags.BOOTSTRAP))
      .slice(0, maxBootstrapPeers);

    // Collect non-bootstrap peers
    const remainingPeers = allPeersForProtocol.filter(
      (peer) => !bootstrapPeers.includes(peer)
=======
  private async filterPeers(
    peers: Peer[],
    numPeers: number,
    maxBootstrapPeers: number
  ): Promise<Peer[]> {
    // Collect the bootstrap peers up to the specified maximum
    let bootstrapPeers = peers.filter((peer) => peer.tags.has(Tags.BOOTSTRAP));
    if (maxBootstrapPeers > 0) {
      bootstrapPeers = bootstrapPeers.slice(0, maxBootstrapPeers);
    }

    // Collect non-bootstrap peers
    const nonBootstrapPeers = peers.filter(
      (peer) => !peer.tags.has(Tags.BOOTSTRAP)
>>>>>>> ad518afb
    );

    // If numPeers is 0, return all peers
    if (numPeers === 0) {
<<<<<<< HEAD
      return [...bootstrapPeers, ...remainingPeers];
=======
      return [...bootstrapPeers, ...nonBootstrapPeers];
>>>>>>> ad518afb
    }

    // Initialize the list of selected peers with the bootstrap peers
    const selectedPeers: Peer[] = [...bootstrapPeers];

    // Fill up to numPeers with remaining random peers if needed
<<<<<<< HEAD
    while (selectedPeers.length < numPeers && remainingPeers.length > 0) {
      const randomIndex = Math.floor(Math.random() * remainingPeers.length);
      const randomPeer = remainingPeers.splice(randomIndex, 1)[0];
=======
    while (selectedPeers.length < numPeers && nonBootstrapPeers.length > 0) {
      const randomIndex = Math.floor(Math.random() * nonBootstrapPeers.length);
      const randomPeer = nonBootstrapPeers.splice(randomIndex, 1)[0];
>>>>>>> ad518afb
      selectedPeers.push(randomPeer);
    }

    return selectedPeers;
  }

<<<<<<< HEAD
=======
  /**
   * Retrieves a list of peers based on the specified criteria.
   *
   * @param numPeers - The total number of peers to retrieve. If 0, all peers are returned.
   * @param maxBootstrapPeers - The maximum number of bootstrap peers to retrieve.
   * @returns A Promise that resolves to an array of peers based on the specified criteria.
   */
  protected async getPeers({
    numPeers,
    maxBootstrapPeers
  }: {
    numPeers: number;
    maxBootstrapPeers: number;
  }): Promise<Peer[]> {
    // Retrieve all peers that support the protocol
    const allPeersForProtocol = await getPeersForProtocol(this.peerStore, [
      this.multicodec
    ]);

    // Filter the peers based on the specified criteria
    return this.filterPeers(allPeersForProtocol, numPeers, maxBootstrapPeers);
  }

>>>>>>> ad518afb
  protected async newStream(peer: Peer): Promise<Stream> {
    const connections = this.components.connectionManager.getConnections(
      peer.id
    );
    const connection = selectConnection(connections);
    if (!connection) {
      throw new Error("Failed to get a connection to the peer");
    }

    return connection.newStream(this.multicodec);
  }
}<|MERGE_RESOLUTION|>--- conflicted
+++ resolved
@@ -2,12 +2,8 @@
 import type { Stream } from "@libp2p/interface/connection";
 import type { PeerId } from "@libp2p/interface/peer-id";
 import { Peer, PeerStore } from "@libp2p/interface/peer-store";
-<<<<<<< HEAD
-import { IBaseProtocol, Libp2pComponents, Tags } from "@waku/interfaces";
-=======
+import { Tags } from "@waku/interfaces";
 import type { IBaseProtocol, Libp2pComponents } from "@waku/interfaces";
-import { Tags } from "@waku/interfaces";
->>>>>>> ad518afb
 import {
   getPeersForProtocol,
   selectConnection,
@@ -77,36 +73,11 @@
   /**
    * Retrieves a list of peers based on the specified criteria.
    *
-<<<<<<< HEAD
-=======
    * @param peers - The list of peers to filter from.
->>>>>>> ad518afb
    * @param numPeers - The total number of peers to retrieve. If 0, all peers are returned.
    * @param maxBootstrapPeers - The maximum number of bootstrap peers to retrieve.
    * @returns A Promise that resolves to an array of peers based on the specified criteria.
    */
-<<<<<<< HEAD
-  protected async getPeers({
-    numPeers,
-    maxBootstrapPeers
-  }: {
-    numPeers: number;
-    maxBootstrapPeers: number;
-  }): Promise<Peer[]> {
-    // Retrieve all peers that support the protocol
-    const allPeersForProtocol = await getPeersForProtocol(this.peerStore, [
-      this.multicodec
-    ]);
-
-    // Collect the bootstrap peers up to the specified maximum
-    const bootstrapPeers = allPeersForProtocol
-      .filter((peer) => peer.tags.has(Tags.BOOTSTRAP))
-      .slice(0, maxBootstrapPeers);
-
-    // Collect non-bootstrap peers
-    const remainingPeers = allPeersForProtocol.filter(
-      (peer) => !bootstrapPeers.includes(peer)
-=======
   private async filterPeers(
     peers: Peer[],
     numPeers: number,
@@ -121,39 +92,26 @@
     // Collect non-bootstrap peers
     const nonBootstrapPeers = peers.filter(
       (peer) => !peer.tags.has(Tags.BOOTSTRAP)
->>>>>>> ad518afb
     );
 
     // If numPeers is 0, return all peers
     if (numPeers === 0) {
-<<<<<<< HEAD
-      return [...bootstrapPeers, ...remainingPeers];
-=======
       return [...bootstrapPeers, ...nonBootstrapPeers];
->>>>>>> ad518afb
     }
 
     // Initialize the list of selected peers with the bootstrap peers
     const selectedPeers: Peer[] = [...bootstrapPeers];
 
     // Fill up to numPeers with remaining random peers if needed
-<<<<<<< HEAD
-    while (selectedPeers.length < numPeers && remainingPeers.length > 0) {
-      const randomIndex = Math.floor(Math.random() * remainingPeers.length);
-      const randomPeer = remainingPeers.splice(randomIndex, 1)[0];
-=======
     while (selectedPeers.length < numPeers && nonBootstrapPeers.length > 0) {
       const randomIndex = Math.floor(Math.random() * nonBootstrapPeers.length);
       const randomPeer = nonBootstrapPeers.splice(randomIndex, 1)[0];
->>>>>>> ad518afb
       selectedPeers.push(randomPeer);
     }
 
     return selectedPeers;
   }
 
-<<<<<<< HEAD
-=======
   /**
    * Retrieves a list of peers based on the specified criteria.
    *
@@ -177,7 +135,6 @@
     return this.filterPeers(allPeersForProtocol, numPeers, maxBootstrapPeers);
   }
 
->>>>>>> ad518afb
   protected async newStream(peer: Peer): Promise<Stream> {
     const connections = this.components.connectionManager.getConnections(
       peer.id
