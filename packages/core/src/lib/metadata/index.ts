--- conflicted
+++ resolved
@@ -1,11 +1,5 @@
-<<<<<<< HEAD
-import type { PeerId } from "@libp2p/interface/peer-id";
-import { IncomingStreamData } from "@libp2p/interface/stream-handler";
-=======
 import type { PeerId } from "@libp2p/interface";
 import { IncomingStreamData } from "@libp2p/interface";
-import { encodeRelayShard } from "@waku/enr";
->>>>>>> a859243b
 import type {
   IMetadata,
   Libp2pComponents,
