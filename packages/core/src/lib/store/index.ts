--- conflicted
+++ resolved
@@ -76,12 +76,7 @@
   private readonly NUM_PEERS_PROTOCOL = 1;
 
   constructor(libp2p: Libp2p, options?: ProtocolCreateOptions) {
-<<<<<<< HEAD
-    super(StoreCodec, libp2p.components, options);
-=======
-    super(StoreCodec, libp2p.components, log);
-    this.pubsubTopics = this.initializePubsubTopic(options);
->>>>>>> b99f828c
+    super(StoreCodec, libp2p.components, log, options);
   }
 
   /**
