--- conflicted
+++ resolved
@@ -78,13 +78,8 @@
   private readonly NUM_PEERS_PROTOCOL = 1;
 
   constructor(libp2p: Libp2p, options?: ProtocolCreateOptions) {
-<<<<<<< HEAD
     super(StoreCodec, libp2p.components, log);
-    this.pubsubTopics = this.initializePubsubTopic(options?.shardInfo);
-=======
-    super(StoreCodec, libp2p.components);
     this.pubsubTopics = this.initializePubsubTopic(options);
->>>>>>> dc96074c
   }
 
   /**
