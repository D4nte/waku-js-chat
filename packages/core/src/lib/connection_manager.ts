--- conflicted
+++ resolved
@@ -1,13 +1,5 @@
-<<<<<<< HEAD
-import type { PeerId } from "@libp2p/interface/peer-id";
-import type { PeerInfo } from "@libp2p/interface/peer-info";
-import type { Peer } from "@libp2p/interface/peer-store";
-import type { PeerStore } from "@libp2p/interface/peer-store";
-import { CustomEvent, EventEmitter } from "@libp2p/interfaces/events";
-=======
 import type { Peer, PeerId, PeerInfo, PeerStore } from "@libp2p/interface";
 import { CustomEvent, TypedEventEmitter } from "@libp2p/interface";
->>>>>>> 477c2a59
 import {
   ConnectionManagerOptions,
   EConnectionStateEvents,
@@ -22,8 +14,7 @@
   ShardInfo
 } from "@waku/interfaces";
 import { Libp2p, Tags } from "@waku/interfaces";
-import { decodeRelayShard, shardInfoToPubsubTopics } from "@waku/utils";
-import { Logger } from "@waku/utils";
+import { decodeRelayShard, Logger, shardInfoToPubsubTopics } from "@waku/utils";
 
 import { KeepAliveManager } from "./keep_alive_manager.js";
 
