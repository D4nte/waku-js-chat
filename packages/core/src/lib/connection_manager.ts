import type { PeerId } from "@libp2p/interface/peer-id";
import type { PeerInfo } from "@libp2p/interface/peer-info";
import type { Peer } from "@libp2p/interface/peer-store";
import { CustomEvent, EventEmitter } from "@libp2p/interfaces/events";
import {
  ConnectionManagerOptions,
  EPeersByDiscoveryEvents,
  IConnectionManager,
  IPeersByDiscoveryEvents,
  IRelay,
  KeepAliveOptions,
  PeersByDiscoveryResult
} from "@waku/interfaces";
import { Libp2p, Tags } from "@waku/interfaces";
import debug from "debug";

import { KeepAliveManager } from "./keep_alive_manager.js";

const log = debug("waku:connection-manager");

export const DEFAULT_MAX_BOOTSTRAP_PEERS_ALLOWED = 1;
export const DEFAULT_MAX_DIAL_ATTEMPTS_FOR_PEER = 3;
export const DEFAULT_MAX_PARALLEL_DIALS = 3;

export class ConnectionManager
  extends EventEmitter<IPeersByDiscoveryEvents>
  implements IConnectionManager
{
  private static instances = new Map<string, ConnectionManager>();
  private keepAliveManager: KeepAliveManager;
  private options: ConnectionManagerOptions;
  private libp2p: Libp2p;
  private dialAttemptsForPeer: Map<string, number> = new Map();
  private dialErrorsForPeer: Map<string, any> = new Map();

  private currentActiveDialCount = 0;
  private pendingPeerDialQueue: Array<PeerId> = [];

  public static create(
    peerId: string,
    libp2p: Libp2p,
    keepAliveOptions: KeepAliveOptions,
    relay?: IRelay,
    options?: ConnectionManagerOptions
  ): ConnectionManager {
    let instance = ConnectionManager.instances.get(peerId);
    if (!instance) {
      instance = new ConnectionManager(
        libp2p,
        keepAliveOptions,
        relay,
        options
      );
      ConnectionManager.instances.set(peerId, instance);
    }

    return instance;
  }

  public async getPeersByDiscovery(): Promise<PeersByDiscoveryResult> {
    const peersDiscovered = await this.libp2p.peerStore.all();
    const peersConnected = this.libp2p
      .getConnections()
      .map((conn) => conn.remotePeer);

    const peersDiscoveredByBootstrap: Peer[] = [];
    const peersDiscoveredByPeerExchange: Peer[] = [];
    const peersConnectedByBootstrap: Peer[] = [];
    const peersConnectedByPeerExchange: Peer[] = [];

    for (const peer of peersDiscovered) {
      const tags = await this.getTagNamesForPeer(peer.id);

      if (tags.includes(Tags.BOOTSTRAP)) {
        peersDiscoveredByBootstrap.push(peer);
      } else if (tags.includes(Tags.PEER_EXCHANGE)) {
        peersDiscoveredByPeerExchange.push(peer);
      }
    }

    for (const peerId of peersConnected) {
      const peer = await this.libp2p.peerStore.get(peerId);
      const tags = await this.getTagNamesForPeer(peerId);

      if (tags.includes(Tags.BOOTSTRAP)) {
        peersConnectedByBootstrap.push(peer);
      } else if (tags.includes(Tags.PEER_EXCHANGE)) {
        peersConnectedByPeerExchange.push(peer);
      }
    }

    return {
      DISCOVERED: {
        [Tags.BOOTSTRAP]: peersDiscoveredByBootstrap,
        [Tags.PEER_EXCHANGE]: peersDiscoveredByPeerExchange
      },
      CONNECTED: {
        [Tags.BOOTSTRAP]: peersConnectedByBootstrap,
        [Tags.PEER_EXCHANGE]: peersConnectedByPeerExchange
      }
    };
  }

  private constructor(
    libp2p: Libp2p,
    keepAliveOptions: KeepAliveOptions,
    relay?: IRelay,
    options?: Partial<ConnectionManagerOptions>
  ) {
    super();
    this.libp2p = libp2p;
    this.options = {
      maxDialAttemptsForPeer: DEFAULT_MAX_DIAL_ATTEMPTS_FOR_PEER,
      maxBootstrapPeersAllowed: DEFAULT_MAX_BOOTSTRAP_PEERS_ALLOWED,
      maxParallelDials: DEFAULT_MAX_PARALLEL_DIALS,
      ...options
    };

    this.keepAliveManager = new KeepAliveManager(keepAliveOptions, relay);

    this.run()
      .then(() => log(`Connection Manager is now running`))
      .catch((error) => log(`Unexpected error while running service`, error));

    // libp2p emits `peer:discovery` events during its initialization
    // which means that before the ConnectionManager is initialized, some peers may have been discovered
    // we will dial the peers in peerStore ONCE before we start to listen to the `peer:discovery` events within the ConnectionManager
    this.dialPeerStorePeers().catch((error) =>
      log(`Unexpected error while dialing peer store peers`, error)
    );
  }

  private async dialPeerStorePeers(): Promise<void> {
    const peerInfos = await this.libp2p.peerStore.all();
    const dialPromises = [];
    for (const peerInfo of peerInfos) {
      if (
        this.libp2p.getConnections().find((c) => c.remotePeer === peerInfo.id)
      )
        continue;

      dialPromises.push(this.attemptDial(peerInfo.id));
    }
    try {
      await Promise.all(dialPromises);
    } catch (error) {
      log(`Unexpected error while dialing peer store peers`, error);
    }
  }

  private async run(): Promise<void> {
    // start event listeners
    this.startPeerDiscoveryListener();
    this.startPeerConnectionListener();
    this.startPeerDisconnectionListener();
  }

  stop(): void {
    this.keepAliveManager.stopAll();
    this.libp2p.removeEventListener(
      "peer:connect",
      this.onEventHandlers["peer:connect"]
    );
    this.libp2p.removeEventListener(
      "peer:disconnect",
      this.onEventHandlers["peer:disconnect"]
    );
    this.libp2p.removeEventListener(
      "peer:discovery",
      this.onEventHandlers["peer:discovery"]
    );
  }

  private async dialPeer(peerId: PeerId): Promise<void> {
    this.currentActiveDialCount += 1;
    let dialAttempt = 0;
    while (dialAttempt < this.options.maxDialAttemptsForPeer) {
      try {
        log(`Dialing peer ${peerId.toString()} on attempt ${dialAttempt + 1}`);
        await this.libp2p.dial(peerId);

        const tags = await this.getTagNamesForPeer(peerId);
        // add tag to connection describing discovery mechanism
        // don't add duplicate tags
        this.libp2p.getConnections(peerId).forEach((conn) => {
          conn.tags = Array.from(new Set([...conn.tags, ...tags]));
        });

        this.dialAttemptsForPeer.delete(peerId.toString());
        // Dialing succeeded, break the loop
        break;
      } catch (error) {
        if (error instanceof AggregateError) {
          // Handle AggregateError
          log(`Error dialing peer ${peerId.toString()} - ${error.errors}`);
        } else {
          // Handle generic error
          log(
            `Error dialing peer ${peerId.toString()} - ${
              (error as any).message
            }`
          );
        }
        this.dialErrorsForPeer.set(peerId.toString(), error);

        dialAttempt++;
        this.dialAttemptsForPeer.set(peerId.toString(), dialAttempt);
      }
    }

    // Always decrease the active dial count and process the dial queue
    this.currentActiveDialCount--;
    this.processDialQueue();

    // If max dial attempts reached and dialing failed, delete the peer
    if (dialAttempt === this.options.maxDialAttemptsForPeer) {
      try {
        const error = this.dialErrorsForPeer.get(peerId.toString());

        let errorMessage;
        if (error instanceof AggregateError) {
          errorMessage = JSON.stringify(error.errors[0]);
        } else {
          errorMessage = error.message;
        }

        log(
          `Deleting undialable peer ${peerId.toString()} from peer store. Error: ${errorMessage}`
        );

        this.dialErrorsForPeer.delete(peerId.toString());
        await this.libp2p.peerStore.delete(peerId);
      } catch (error) {
        throw new Error(
          `Error deleting undialable peer ${peerId.toString()} from peer store - ${error}`
        );
      }
    }
  }

  private async dropConnection(peerId: PeerId): Promise<void> {
    try {
      this.keepAliveManager.stop(peerId);
      await this.libp2p.hangUp(peerId);
      log(`Dropped connection with peer ${peerId.toString()}`);
    } catch (error) {
      log(
        `Error dropping connection with peer ${peerId.toString()} - ${error}`
      );
    }
  }

  private processDialQueue(): void {
    if (
      this.pendingPeerDialQueue.length > 0 &&
      this.currentActiveDialCount < this.options.maxParallelDials
    ) {
      const peerId = this.pendingPeerDialQueue.shift();
      if (!peerId) return;
      this.attemptDial(peerId).catch((error) => {
        log(error);
      });
    }
  }

  private startPeerDiscoveryListener(): void {
    this.libp2p.addEventListener(
      "peer:discovery",
      this.onEventHandlers["peer:discovery"]
    );
  }

  private startPeerConnectionListener(): void {
    this.libp2p.addEventListener(
      "peer:connect",
      this.onEventHandlers["peer:connect"]
    );
  }

  private startPeerDisconnectionListener(): void {
    // TODO: ensure that these following issues are updated and confirmed
    /**
     * NOTE: Event is not being emitted on closing nor losing a connection.
     * @see https://github.com/libp2p/js-libp2p/issues/939
     * @see https://github.com/status-im/js-waku/issues/252
     *
     * >This event will be triggered anytime we are disconnected from another peer,
     * >regardless of the circumstances of that disconnection.
     * >If we happen to have multiple connections to a peer,
     * >this event will **only** be triggered when the last connection is closed.
     * @see https://github.com/libp2p/js-libp2p/blob/bad9e8c0ff58d60a78314077720c82ae331cc55b/doc/API.md?plain=1#L2100
     */
    this.libp2p.addEventListener(
      "peer:disconnect",
      this.onEventHandlers["peer:disconnect"]
    );
  }

  private async attemptDial(peerId: PeerId): Promise<void> {
    if (this.currentActiveDialCount >= this.options.maxParallelDials) {
      this.pendingPeerDialQueue.push(peerId);
      return;
    }

    if (!(await this.shouldDialPeer(peerId))) return;

    this.dialPeer(peerId).catch((err) => {
      throw `Error dialing peer ${peerId.toString()} : ${err}`;
    });
  }

  private onEventHandlers = {
    "peer:discovery": (evt: CustomEvent<PeerInfo>): void => {
      void (async () => {
        const { id: peerId } = evt.detail;

        const isBootstrap = (await this.getTagNamesForPeer(peerId)).includes(
          Tags.BOOTSTRAP
        );

        this.dispatchEvent(
          new CustomEvent<PeerId>(
            isBootstrap
              ? EPeersByDiscoveryEvents.PEER_DISCOVERY_BOOTSTRAP
              : EPeersByDiscoveryEvents.PEER_DISCOVERY_PEER_EXCHANGE,
            {
<<<<<<< HEAD
              detail: peerId,
=======
              detail: peerId
>>>>>>> ff3ffdd1
            }
          )
        );

        try {
          await this.attemptDial(peerId);
        } catch (error) {
          log(`Error dialing peer ${peerId.toString()} : ${error}`);
        }
      })();
    },
    "peer:connect": (evt: CustomEvent<PeerId>): void => {
      void (async () => {
        const peerId = evt.detail;

        this.keepAliveManager.start(peerId, this.libp2p.services.ping);

        const isBootstrap = (await this.getTagNamesForPeer(peerId)).includes(
          Tags.BOOTSTRAP
        );

        if (isBootstrap) {
          const bootstrapConnections = this.libp2p
            .getConnections()
            .filter((conn) => conn.tags.includes(Tags.BOOTSTRAP));

          // If we have too many bootstrap connections, drop one
          if (
            bootstrapConnections.length > this.options.maxBootstrapPeersAllowed
          ) {
            await this.dropConnection(peerId);
          } else {
            this.dispatchEvent(
              new CustomEvent<PeerId>(
                EPeersByDiscoveryEvents.PEER_CONNECT_BOOTSTRAP,
                {
<<<<<<< HEAD
                  detail: peerId,
=======
                  detail: peerId
>>>>>>> ff3ffdd1
                }
              )
            );
          }
        } else {
          this.dispatchEvent(
            new CustomEvent<PeerId>(
              EPeersByDiscoveryEvents.PEER_CONNECT_PEER_EXCHANGE,
              {
<<<<<<< HEAD
                detail: peerId,
=======
                detail: peerId
>>>>>>> ff3ffdd1
              }
            )
          );
        }
      })();
    },
    "peer:disconnect": () => {
      return (evt: CustomEvent<PeerId>): void => {
        this.keepAliveManager.stop(evt.detail);
      };
    }
  };

  /**
   * Checks if the peer is dialable based on the following conditions:
   * 1. If the peer is a bootstrap peer, it is only dialable if the number of current bootstrap connections is less than the max allowed.
   * 2. If the peer is not a bootstrap peer
   */
  private async shouldDialPeer(peerId: PeerId): Promise<boolean> {
    const isConnected = this.libp2p.getConnections(peerId).length > 0;

    if (isConnected) return false;

    const tagNames = await this.getTagNamesForPeer(peerId);

    const isBootstrap = tagNames.some((tagName) => tagName === Tags.BOOTSTRAP);

    if (isBootstrap) {
      const currentBootstrapConnections = this.libp2p
        .getConnections()
        .filter((conn) => {
          return conn.tags.find((name) => name === Tags.BOOTSTRAP);
        }).length;
      if (currentBootstrapConnections < this.options.maxBootstrapPeersAllowed)
        return true;
    } else {
      return true;
    }

    return false;
  }

  /**
   * Fetches the tag names for a given peer
   */
  private async getTagNamesForPeer(peerId: PeerId): Promise<string[]> {
    try {
      const peer = await this.libp2p.peerStore.get(peerId);
      return Array.from(peer.tags.keys());
    } catch (error) {
      log(`Failed to get peer ${peerId}, error: ${error}`);
      return [];
    }
  }
}<|MERGE_RESOLUTION|>--- conflicted
+++ resolved
@@ -324,11 +324,7 @@
               ? EPeersByDiscoveryEvents.PEER_DISCOVERY_BOOTSTRAP
               : EPeersByDiscoveryEvents.PEER_DISCOVERY_PEER_EXCHANGE,
             {
-<<<<<<< HEAD
-              detail: peerId,
-=======
               detail: peerId
->>>>>>> ff3ffdd1
             }
           )
         );
@@ -365,11 +361,7 @@
               new CustomEvent<PeerId>(
                 EPeersByDiscoveryEvents.PEER_CONNECT_BOOTSTRAP,
                 {
-<<<<<<< HEAD
-                  detail: peerId,
-=======
                   detail: peerId
->>>>>>> ff3ffdd1
                 }
               )
             );
@@ -379,11 +371,7 @@
             new CustomEvent<PeerId>(
               EPeersByDiscoveryEvents.PEER_CONNECT_PEER_EXCHANGE,
               {
-<<<<<<< HEAD
-                detail: peerId,
-=======
                 detail: peerId
->>>>>>> ff3ffdd1
               }
             )
           );
