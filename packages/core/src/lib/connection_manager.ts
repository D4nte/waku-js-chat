<<<<<<< HEAD
import type { PeerId } from "@libp2p/interface/peer-id";
import type { PeerInfo } from "@libp2p/interface/peer-info";
import type { Peer } from "@libp2p/interface/peer-store";
import type { PeerStore } from "@libp2p/interface/peer-store";
import { CustomEvent, EventEmitter } from "@libp2p/interfaces/events";
=======
import type { Peer, PeerId, PeerInfo, PeerStore } from "@libp2p/interface";
import { CustomEvent, TypedEventEmitter } from "@libp2p/interface";
import { decodeRelayShard } from "@waku/enr";
>>>>>>> a859243b
import {
  ConnectionManagerOptions,
  EConnectionStateEvents,
  EPeersByDiscoveryEvents,
  IConnectionManager,
  IConnectionStateEvents,
  IPeersByDiscoveryEvents,
  IRelay,
  KeepAliveOptions,
  PeersByDiscoveryResult,
  PubsubTopic,
  ShardInfo
} from "@waku/interfaces";
import { Libp2p, Tags } from "@waku/interfaces";
import { decodeRelayShard, shardInfoToPubsubTopics } from "@waku/utils";
import { Logger } from "@waku/utils";

import { KeepAliveManager } from "./keep_alive_manager.js";

const log = new Logger("connection-manager");

export const DEFAULT_MAX_BOOTSTRAP_PEERS_ALLOWED = 1;
export const DEFAULT_MAX_DIAL_ATTEMPTS_FOR_PEER = 3;
export const DEFAULT_MAX_PARALLEL_DIALS = 3;

export class ConnectionManager
  extends TypedEventEmitter<IPeersByDiscoveryEvents & IConnectionStateEvents>
  implements IConnectionManager
{
  private static instances = new Map<string, ConnectionManager>();
  private keepAliveManager: KeepAliveManager;
  private options: ConnectionManagerOptions;
  private libp2p: Libp2p;
  private dialAttemptsForPeer: Map<string, number> = new Map();
  private dialErrorsForPeer: Map<string, any> = new Map();

  private currentActiveParallelDialCount = 0;
  private pendingPeerDialQueue: Array<PeerId> = [];
  private online: boolean = false;

  public isConnected(): boolean {
    return this.online;
  }

  private toggleOnline(): void {
    if (!this.online) {
      this.online = true;
      this.dispatchEvent(
        new CustomEvent<boolean>(EConnectionStateEvents.CONNECTION_STATUS, {
          detail: this.online
        })
      );
    }
  }

  private toggleOffline(): void {
    if (this.online && this.libp2p.getConnections().length == 0) {
      this.online = false;
      this.dispatchEvent(
        new CustomEvent<boolean>(EConnectionStateEvents.CONNECTION_STATUS, {
          detail: this.online
        })
      );
    }
  }

  public static create(
    peerId: string,
    libp2p: Libp2p,
    keepAliveOptions: KeepAliveOptions,
    pubsubTopics: PubsubTopic[],
    relay?: IRelay,
    options?: ConnectionManagerOptions
  ): ConnectionManager {
    let instance = ConnectionManager.instances.get(peerId);
    if (!instance) {
      instance = new ConnectionManager(
        libp2p,
        keepAliveOptions,
        pubsubTopics,
        relay,
        options
      );
      ConnectionManager.instances.set(peerId, instance);
    }

    return instance;
  }

  public async getPeersByDiscovery(): Promise<PeersByDiscoveryResult> {
    const peersDiscovered = await this.libp2p.peerStore.all();
    const peersConnected = this.libp2p
      .getConnections()
      .map((conn) => conn.remotePeer);

    const peersDiscoveredByBootstrap: Peer[] = [];
    const peersDiscoveredByPeerExchange: Peer[] = [];
    const peersConnectedByBootstrap: Peer[] = [];
    const peersConnectedByPeerExchange: Peer[] = [];

    for (const peer of peersDiscovered) {
      const tags = await this.getTagNamesForPeer(peer.id);

      if (tags.includes(Tags.BOOTSTRAP)) {
        peersDiscoveredByBootstrap.push(peer);
      } else if (tags.includes(Tags.PEER_EXCHANGE)) {
        peersDiscoveredByPeerExchange.push(peer);
      }
    }

    for (const peerId of peersConnected) {
      const peer = await this.libp2p.peerStore.get(peerId);
      const tags = await this.getTagNamesForPeer(peerId);

      if (tags.includes(Tags.BOOTSTRAP)) {
        peersConnectedByBootstrap.push(peer);
      } else if (tags.includes(Tags.PEER_EXCHANGE)) {
        peersConnectedByPeerExchange.push(peer);
      }
    }

    return {
      DISCOVERED: {
        [Tags.BOOTSTRAP]: peersDiscoveredByBootstrap,
        [Tags.PEER_EXCHANGE]: peersDiscoveredByPeerExchange
      },
      CONNECTED: {
        [Tags.BOOTSTRAP]: peersConnectedByBootstrap,
        [Tags.PEER_EXCHANGE]: peersConnectedByPeerExchange
      }
    };
  }

  private constructor(
    libp2p: Libp2p,
    keepAliveOptions: KeepAliveOptions,
    private configuredPubsubTopics: PubsubTopic[],
    relay?: IRelay,
    options?: Partial<ConnectionManagerOptions>
  ) {
    super();
    this.libp2p = libp2p;
    this.configuredPubsubTopics = configuredPubsubTopics;
    this.options = {
      maxDialAttemptsForPeer: DEFAULT_MAX_DIAL_ATTEMPTS_FOR_PEER,
      maxBootstrapPeersAllowed: DEFAULT_MAX_BOOTSTRAP_PEERS_ALLOWED,
      maxParallelDials: DEFAULT_MAX_PARALLEL_DIALS,
      ...options
    };

    this.keepAliveManager = new KeepAliveManager(keepAliveOptions, relay);

    this.run()
      .then(() => log.info(`Connection Manager is now running`))
      .catch((error) =>
        log.error(`Unexpected error while running service`, error)
      );

    // libp2p emits `peer:discovery` events during its initialization
    // which means that before the ConnectionManager is initialized, some peers may have been discovered
    // we will dial the peers in peerStore ONCE before we start to listen to the `peer:discovery` events within the ConnectionManager
    this.dialPeerStorePeers().catch((error) =>
      log.error(`Unexpected error while dialing peer store peers`, error)
    );
  }

  private async dialPeerStorePeers(): Promise<void> {
    const peerInfos = await this.libp2p.peerStore.all();
    const dialPromises = [];
    for (const peerInfo of peerInfos) {
      if (
        this.libp2p.getConnections().find((c) => c.remotePeer === peerInfo.id)
      )
        continue;

      dialPromises.push(this.attemptDial(peerInfo.id));
    }
    try {
      await Promise.all(dialPromises);
    } catch (error) {
      log.error(`Unexpected error while dialing peer store peers`, error);
    }
  }

  private async run(): Promise<void> {
    // start event listeners
    this.startPeerDiscoveryListener();
    this.startPeerConnectionListener();
    this.startPeerDisconnectionListener();
  }

  stop(): void {
    this.keepAliveManager.stopAll();
    this.libp2p.removeEventListener(
      "peer:connect",
      this.onEventHandlers["peer:connect"]
    );
    this.libp2p.removeEventListener(
      "peer:disconnect",
      this.onEventHandlers["peer:disconnect"]
    );
    this.libp2p.removeEventListener(
      "peer:discovery",
      this.onEventHandlers["peer:discovery"]
    );
  }

  private async dialPeer(peerId: PeerId): Promise<void> {
    this.currentActiveParallelDialCount += 1;
    let dialAttempt = 0;
    while (dialAttempt < this.options.maxDialAttemptsForPeer) {
      try {
        log.info(
          `Dialing peer ${peerId.toString()} on attempt ${dialAttempt + 1}`
        );
        await this.libp2p.dial(peerId);

        const tags = await this.getTagNamesForPeer(peerId);
        // add tag to connection describing discovery mechanism
        // don't add duplicate tags
        this.libp2p.getConnections(peerId).forEach((conn) => {
          conn.tags = Array.from(new Set([...conn.tags, ...tags]));
        });

        // instead of deleting the peer from the peer store, we set the dial attempt to -1
        // this helps us keep track of peers that have been dialed before
        this.dialAttemptsForPeer.set(peerId.toString(), -1);

        // Dialing succeeded, break the loop
        break;
      } catch (error) {
        if (error instanceof AggregateError) {
          // Handle AggregateError
          log.error(
            `Error dialing peer ${peerId.toString()} - ${error.errors}`
          );
        } else {
          // Handle generic error
          log.error(
            `Error dialing peer ${peerId.toString()} - ${
              (error as any).message
            }`
          );
        }
        this.dialErrorsForPeer.set(peerId.toString(), error);

        dialAttempt++;
        this.dialAttemptsForPeer.set(peerId.toString(), dialAttempt);
      }
    }

    // Always decrease the active dial count and process the dial queue
    this.currentActiveParallelDialCount--;
    this.processDialQueue();

    // If max dial attempts reached and dialing failed, delete the peer
    if (dialAttempt === this.options.maxDialAttemptsForPeer) {
      try {
        const error = this.dialErrorsForPeer.get(peerId.toString());

        if (error) {
          let errorMessage;
          if (error instanceof AggregateError) {
            if (!error.errors) {
              log.warn(`No errors array found for AggregateError`);
            } else if (error.errors.length === 0) {
              log.warn(`Errors array is empty for AggregateError`);
            } else {
              errorMessage = JSON.stringify(error.errors[0]);
            }
          } else {
            errorMessage = error.message;
          }

          log.info(
            `Deleting undialable peer ${peerId.toString()} from peer store. Reason: ${errorMessage}`
          );
        }

        this.dialErrorsForPeer.delete(peerId.toString());
        await this.libp2p.peerStore.delete(peerId);
      } catch (error) {
        throw new Error(
          `Error deleting undialable peer ${peerId.toString()} from peer store - ${error}`
        );
      }
    }
  }

  private async dropConnection(peerId: PeerId): Promise<void> {
    try {
      this.keepAliveManager.stop(peerId);
      await this.libp2p.hangUp(peerId);
      log.info(`Dropped connection with peer ${peerId.toString()}`);
    } catch (error) {
      log.error(
        `Error dropping connection with peer ${peerId.toString()} - ${error}`
      );
    }
  }

  private processDialQueue(): void {
    if (
      this.pendingPeerDialQueue.length > 0 &&
      this.currentActiveParallelDialCount < this.options.maxParallelDials
    ) {
      const peerId = this.pendingPeerDialQueue.shift();
      if (!peerId) return;
      this.attemptDial(peerId).catch((error) => {
        log.error(error);
      });
    }
  }

  private startPeerDiscoveryListener(): void {
    this.libp2p.addEventListener(
      "peer:discovery",
      this.onEventHandlers["peer:discovery"]
    );
  }

  private startPeerConnectionListener(): void {
    this.libp2p.addEventListener(
      "peer:connect",
      this.onEventHandlers["peer:connect"]
    );
  }

  private startPeerDisconnectionListener(): void {
    // TODO: ensure that these following issues are updated and confirmed
    /**
     * NOTE: Event is not being emitted on closing nor losing a connection.
     * @see https://github.com/libp2p/js-libp2p/issues/939
     * @see https://github.com/status-im/js-waku/issues/252
     *
     * >This event will be triggered anytime we are disconnected from another peer,
     * >regardless of the circumstances of that disconnection.
     * >If we happen to have multiple connections to a peer,
     * >this event will **only** be triggered when the last connection is closed.
     * @see https://github.com/libp2p/js-libp2p/blob/bad9e8c0ff58d60a78314077720c82ae331cc55b/doc/API.md?plain=1#L2100
     */
    this.libp2p.addEventListener(
      "peer:disconnect",
      this.onEventHandlers["peer:disconnect"]
    );
  }

  private async attemptDial(peerId: PeerId): Promise<void> {
    if (!(await this.shouldDialPeer(peerId))) return;

    if (this.currentActiveParallelDialCount >= this.options.maxParallelDials) {
      this.pendingPeerDialQueue.push(peerId);
      return;
    }

    this.dialPeer(peerId).catch((err) => {
      log.error(`Error dialing peer ${peerId.toString()} : ${err}`);
    });
  }

  private onEventHandlers = {
    "peer:discovery": (evt: CustomEvent<PeerInfo>): void => {
      void (async () => {
        const { id: peerId } = evt.detail;

        await this.dispatchDiscoveryEvent(peerId);

        try {
          await this.attemptDial(peerId);
        } catch (error) {
          log.error(`Error dialing peer ${peerId.toString()} : ${error}`);
        }
      })();
    },
    "peer:connect": (evt: CustomEvent<PeerId>): void => {
      void (async () => {
        log.info(`Connected to peer ${evt.detail.toString()}`);

        const peerId = evt.detail;

        this.keepAliveManager.start(
          peerId,
          this.libp2p.services.ping,
          this.libp2p.peerStore
        );

        const isBootstrap = (await this.getTagNamesForPeer(peerId)).includes(
          Tags.BOOTSTRAP
        );

        if (isBootstrap) {
          const bootstrapConnections = this.libp2p
            .getConnections()
            .filter((conn) => conn.tags.includes(Tags.BOOTSTRAP));

          // If we have too many bootstrap connections, drop one
          if (
            bootstrapConnections.length > this.options.maxBootstrapPeersAllowed
          ) {
            await this.dropConnection(peerId);
          } else {
            this.dispatchEvent(
              new CustomEvent<PeerId>(
                EPeersByDiscoveryEvents.PEER_CONNECT_BOOTSTRAP,
                {
                  detail: peerId
                }
              )
            );
          }
        } else {
          this.dispatchEvent(
            new CustomEvent<PeerId>(
              EPeersByDiscoveryEvents.PEER_CONNECT_PEER_EXCHANGE,
              {
                detail: peerId
              }
            )
          );
        }
        this.toggleOnline();
      })();
    },
    "peer:disconnect": (evt: CustomEvent<PeerId>): void => {
      void (async () => {
        this.keepAliveManager.stop(evt.detail);
        this.toggleOffline();
      })();
    }
  };

  /**
   * Checks if the peer should be dialed based on the following conditions:
   * 1. If the peer is already connected, don't dial
   * 2. If the peer is not part of any of the configured pubsub topics, don't dial
   * 3. If the peer is not dialable based on bootstrap status, don't dial
   * 4. If the peer is already has an active dial attempt, or has been dialed before, don't dial it
   * @returns true if the peer should be dialed, false otherwise
   */
  private async shouldDialPeer(peerId: PeerId): Promise<boolean> {
    // if we're already connected to the peer, don't dial
    const isConnected = this.libp2p.getConnections(peerId).length > 0;
    if (isConnected) {
      log.warn(`Already connected to peer ${peerId.toString()}. Not dialing.`);
      return false;
    }

    // if the peer is not part of any of the configured pubsub topics, don't dial
    if (!(await this.isPeerTopicConfigured(peerId))) {
      const shardInfo = await this.getPeerShardInfo(
        peerId,
        this.libp2p.peerStore
      );
      log.warn(
        `Discovered peer ${peerId.toString()} with ShardInfo ${shardInfo} is not part of any of the configured pubsub topics (${
          this.configuredPubsubTopics
        }).
            Not dialing.`
      );
      return false;
    }

    // if the peer is not dialable based on bootstrap status, don't dial
    if (!(await this.isPeerDialableBasedOnBootstrapStatus(peerId))) {
      log.warn(
        `Peer ${peerId.toString()} is not dialable based on bootstrap status. Not dialing.`
      );
      return false;
    }

    // If the peer is already already has an active dial attempt, or has been dialed before, don't dial it
    if (this.dialAttemptsForPeer.has(peerId.toString())) {
      log.warn(
        `Peer ${peerId.toString()} has already been attempted dial before, or already has a dial attempt in progress, skipping dial`
      );
      return false;
    }

    return true;
  }

  /**
   * Checks if the peer is dialable based on the following conditions:
   * 1. If the peer is a bootstrap peer, it is only dialable if the number of current bootstrap connections is less than the max allowed.
   * 2. If the peer is not a bootstrap peer
   */
  private async isPeerDialableBasedOnBootstrapStatus(
    peerId: PeerId
  ): Promise<boolean> {
    const tagNames = await this.getTagNamesForPeer(peerId);

    const isBootstrap = tagNames.some((tagName) => tagName === Tags.BOOTSTRAP);

    if (isBootstrap) {
      const currentBootstrapConnections = this.libp2p
        .getConnections()
        .filter((conn) => {
          return conn.tags.find((name) => name === Tags.BOOTSTRAP);
        }).length;
      if (currentBootstrapConnections < this.options.maxBootstrapPeersAllowed)
        return true;
    } else {
      return true;
    }

    return false;
  }

  private async dispatchDiscoveryEvent(peerId: PeerId): Promise<void> {
    const isBootstrap = (await this.getTagNamesForPeer(peerId)).includes(
      Tags.BOOTSTRAP
    );

    this.dispatchEvent(
      new CustomEvent<PeerId>(
        isBootstrap
          ? EPeersByDiscoveryEvents.PEER_DISCOVERY_BOOTSTRAP
          : EPeersByDiscoveryEvents.PEER_DISCOVERY_PEER_EXCHANGE,
        {
          detail: peerId
        }
      )
    );
  }

  /**
   * Fetches the tag names for a given peer
   */
  private async getTagNamesForPeer(peerId: PeerId): Promise<string[]> {
    try {
      const peer = await this.libp2p.peerStore.get(peerId);
      return Array.from(peer.tags.keys());
    } catch (error) {
      log.error(`Failed to get peer ${peerId}, error: ${error}`);
      return [];
    }
  }

  private async isPeerTopicConfigured(peerId: PeerId): Promise<boolean> {
    const shardInfo = await this.getPeerShardInfo(
      peerId,
      this.libp2p.peerStore
    );

    // If there's no shard information, simply return true
    if (!shardInfo) return true;

    const pubsubTopics = shardInfoToPubsubTopics(shardInfo);

    const isTopicConfigured = pubsubTopics.some((topic) =>
      this.configuredPubsubTopics.includes(topic)
    );
    return isTopicConfigured;
  }

  private async getPeerShardInfo(
    peerId: PeerId,
    peerStore: PeerStore
  ): Promise<ShardInfo | undefined> {
    const peer = await peerStore.get(peerId);
    const shardInfoBytes = peer.metadata.get("shardInfo");
    if (!shardInfoBytes) return undefined;
    return decodeRelayShard(shardInfoBytes);
  }
}<|MERGE_RESOLUTION|>--- conflicted
+++ resolved
@@ -1,14 +1,5 @@
-<<<<<<< HEAD
-import type { PeerId } from "@libp2p/interface/peer-id";
-import type { PeerInfo } from "@libp2p/interface/peer-info";
-import type { Peer } from "@libp2p/interface/peer-store";
-import type { PeerStore } from "@libp2p/interface/peer-store";
-import { CustomEvent, EventEmitter } from "@libp2p/interfaces/events";
-=======
 import type { Peer, PeerId, PeerInfo, PeerStore } from "@libp2p/interface";
 import { CustomEvent, TypedEventEmitter } from "@libp2p/interface";
-import { decodeRelayShard } from "@waku/enr";
->>>>>>> a859243b
 import {
   ConnectionManagerOptions,
   EConnectionStateEvents,
@@ -174,6 +165,8 @@
       log.error(`Unexpected error while dialing peer store peers`, error)
     );
   }
+  #private: any;
+  #private: any;
 
   private async dialPeerStorePeers(): Promise<void> {
     const peerInfos = await this.libp2p.peerStore.all();
