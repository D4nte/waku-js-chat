--- conflicted
+++ resolved
@@ -18,16 +18,8 @@
 export { wakuLightPush } from "./lib/light_push/index.js";
 
 export * as waku_store from "./lib/store/index.js";
-<<<<<<< HEAD
+
 export { PageDirection, wakuStore, createCursor } from "./lib/store/index.js";
-=======
-export {
-  PageDirection,
-  wakuStore,
-  StoreCodec,
-  createCursor
-} from "./lib/store/index.js";
->>>>>>> 7a805a27
 
 export { waitForRemotePeer } from "./lib/wait_for_remote_peer.js";
 
