--- conflicted
+++ resolved
@@ -82,11 +82,7 @@
     "node": ">=16"
   },
   "dependencies": {
-<<<<<<< HEAD
-    "@chainsafe/libp2p-gossipsub": "^4.1.1",
-=======
     "@chainsafe/libp2p-gossipsub": "^5.2.1",
->>>>>>> 9860ef49
     "@libp2p/interface-connection": "^3.0.3",
     "@libp2p/interface-peer-discovery": "^1.0.0",
     "@libp2p/interface-peer-id": "^1.0.6",
@@ -97,10 +93,7 @@
     "@libp2p/interfaces": "^3.0.4",
     "@libp2p/peer-id": "^1.1.10",
     "@multiformats/multiaddr": "^11.0.6",
-<<<<<<< HEAD
     "@noble/hashes": "^1.1.3",
-=======
->>>>>>> 9860ef49
     "@waku/byte-utils": "*",
     "@waku/interfaces": "*",
     "debug": "^4.3.4",
