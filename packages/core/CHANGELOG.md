# Changelog

All notable changes to this project will be documented in this file.

The format is based on [Keep a Changelog](https://keepachangelog.com/en/1.0.0/),
and this project adheres to [Semantic Versioning](https://semver.org/spec/v2.0.0.html).

## [Unreleased]

<<<<<<< HEAD
### Changed

- Removed `/vac/waku/relay/2.0.0-beta2` from `WakuRelay` protocols.
=======
### Fixed

- Documentation links.
>>>>>>> c8ddb40c

## [@waku/core@0.0.8] - 2022-12-19

### Fixed

- Missing dependency declarations.
- Invalid re-export.

## [@waku/core@0.0.7] - 2022-12-15

### Added

- Add `@multiformats/multiaddr` as peer dependency.
- New `createEncoder` and `createDecoder` functions so that the consumer does not deal with Encoder/Decoder classes.

### Changed

- `waitForRemotePeer` must now be directly imported from `@waku/core`.
- `V0` suffix removed from the version 0 objects.
- `createEncoder`/`createDecoder`/`DecodedMessage` for Waku Message Version 0 (no Waku level encryption) can now be imported directly from `@waku/core`.
- Removed `Waku` and `waku_` prefixed on protocol implementations.

## [@waku/core@0.0.6] - 2022-11-18

### Added

- Waku Message `ephemeral` field to mark messages as do-not-store.

### Changed

- Bumped `libp2p` to 0.40.0 and associated libp2p libraries.

### Removed

- `PeerDiscoveryStaticPeer` has been removed, use `@libp2p/bootstrap` instead.

## [@waku/core@0.0.5] - 2022-11-11

### Changed

- Bumped `libp2p` to 0.39.5.

## [@waku/core@0.0.4] - 2022-11-09

### Changed

- Bumped `libp2p` to 0.39.2.

## [@waku/core@0.0.3] - 2022-11-04

### Fixed

- Missing `.js` extension.

## [@waku/core@0.0.2] - 2022-11-04

### Changed

- `js-waku` is deprecated, `@waku/core` and other `@waku/*` packages should be used instead.
- extract version-1 from chore
- extract utils from core
- extract dns discovery and enr from core ([f7f28f0](https://github.com/waku-org/js-waku/commit/f7f28f03b01fa5bc89eaeb083b68981169b45c39))
- split outgoing and incoming message interface ([8aa9b43](https://github.com/waku-org/js-waku/commit/8aa9b43f61af356e8faa1859f4844849a7cfa9b1)), closes [#979](https://github.com/waku-org/js-waku/issues/979)

## [0.30.0] - 2022-10-28

### Added

- `RateLimitProof` field in Waku Message protobuf for RLN.

### Changed

- `Message` interface changed to ensure implementations do not omit fields.
- `Decoder` and `Encoder` interfaces change to better express what the function members do.

### Fixed

- Incorrect cursor encoding in Store queries.
- `WakuStore.queryOrderedCallback` not stopping when callback returns true.

### Removed

- Support for Waku Store 2.0.0-beta3.

## [0.29.0] - 2022-09-21

### Changed

- Waku message encoding and decoding is more generic, to enable upcoming feature such as [RLN](https://rfc.vac.dev/spec/17/) & [Noise](https://rfc.vac.dev/spec/43/);
  it also enables separating the `version_1` module out to reduce bundle size and improve cross-platform compatibility when not used.
- Due to the change above, all APIs that handle messages have changed to receive a `Decoder` or `Encoder`.

## [0.28.1] - 2022-09-20

### Added

- `WakuRelay.addObserver` now returns a function to delete the observer.
- `WakuLightPush.push` and `WakuRelay.send` returns `SendResult` with the list of recipients.

### Removed

- `queryCallbackOnPromise`'s return value has been simplified to `Promise<void>`.
- doc: clarified behaviour of `WakuStore` query functions.

### Deleted

- `WakuMessage` class in favour of the `Message`, `Encoder`, `Decoder` interfaces and `EncoderV0`, `AsymEncoder`, `SymEncoder` (and related decoders).

## [0.28.0] - 2022-09-16

### Changed

- Correct options type for `createFullNode` & `createPrivacy` to enable passing gossipsub options.
- `WakuStore` now provides several APIs: `queryGenerator`, `queryCallbackOnPromise`, `queryOrderedCallback`;
  each provides different guarantees and performance.

## [0.27.0] - 2022-09-13

### Added

- `createLightNode` to create a Waku node for resource restricted environment with Light Push, Filter and Relay.
- `createPrivacyNode` to create a Waku node for privacy preserving usage with Relay only.
- `createFullNode` to create a Waku node for with all protocols, for **testing purposes only**.

### Changed

- `Waku` is now defined as an interface with `WakuNode` an implementation of it.
- `createWaku` is deprecated in favour of `createLightNode` and `createPrivacyNode`.
- `waitForRemotePeer` can throw, default behaviour has changed.
- `addPeerToAddressBook` is now async.
- API Docs moved to https://js.waku.org/
- test: fix typing for nwaku JSON RPC responses.

## [0.26.0] - 2022-09-08

### Added

- Simple connection management that selects the most recent connection for store, light push and filter requests.

### Changed

- **breaking**: `DecryptionParams` may be passed when using `queryHistory` instead of just keys.
- Examples have been moved to https://github.com/waku-org/js-waku-examples.

### Fixed

- doc: add missing modules.

## [0.25.0] - 2022-09-05

### Changed

- Published files moved from `build` to `dist/`.
- Migrate from ts-proto to protons;
  the latter does not bring Buffer/Long deps, is ESM compatible and remove the need for bufbuild and protoc.
- Move package to `"type": "module"`, it is now a [pure ESM package](https://gist.github.com/sindresorhus/a39789f98801d908bbc7ff3ecc99d99c).
- Use ESM code in Mocha and Karma tests.
- Upgrade `dns-query` dependency, breaking change on `DnsNodeDiscovery` API.
- Bump many libp2p libraries to their latest version (which usually are pure ESM).
- Replace webpack with parcel for bundling
- Examples: Updated store-js and relay-js to demonstrate usage of ESM bundle in `<script>` tag.
- Remove need to polyfill `buffer`.
- **breaking**: Various API changes. Refer to tests to check proper usage of the new API.
- **breaking**: `createWaku` is in separate exports path.
- **breaking**: Bootstrap class split: dns discovery, static list.
- **breaking**: bundled files are now under `bundle/`.

### Fixed

- size-limit config to test several usages of Waku.
- `buffer` is not needed in the browser.

### Removed

- `terser` minification and `gzip` compressions have been removed.

## [0.24.0] - 2022-05-27

### Added

- `waitForRemotePeer` now accepts a `timeoutMs` parameter that rejects the promise if it is reached. By default, no timeout is applied.
- **Experimental** support for the [Waku Filter](https://rfc.vac.dev/spec/12/) protocol (client side) added, currently only works in NodeJS.

### Changed

- `waitForRemotePeer` waits for a Relay peer by default instead of Relay and Store.
- **Breaking**: Removed dupe secp256k1 code, removed some unused APIs.

## [0.23.0] - 2022-05-19

### Added

- Some dependencies that were used but not declared (often transient).

### Changed

- Replaced deprecated `multihashes` with `multiformats`.

### Removed

- No more `assert` usage.

## [0.22.0] - 2022-05-10

### Changed

- Replaced `secp256k1` and hence `elliptic` dependencies with `@noble/secp256k1`,
  reducing package size, number of dependency and removing need for `crypto-browserify` polyfill.

## [0.21.0] - 2022-05-5

### Added

- Support of the `waku2` ENR key: When using DNS Discovery, wanted node capabilities (e.g. relay, store) must be passed.

### Changed

- Prefer the use of `BigInt` over integer literal (`n` postfix) to facilitate the use of a polyfill.

### Fixed

- Declare `it-pipe` dependency, import as per `it-pipe@2.0.0` convention.

## [0.20.0] - 2022-03-29

### Changed

- Examples: Add Relay JavaScript example.
- **Breaking**: Moved utf-8 conversion functions to `utils`.
- Froze `libp2p-gossipsub` to `0.13.0` as new patch version bring breaking changes.

### Fixed

- Replace Base 64 buggy conversion functions with `uint8arrays`.

### Removed

- **Breaking**: Removed `equalByteArrays`, use `uint8arrays/equals` instead.
  See changes in `eth-pm` example.
- **Breaking**: Removed deprecated utils functions.

## [0.19.2] - 2022-03-21

### Fixed

- Enable usage in NodeJS by fixing `exports` field and usage of the `crypto` module.

## [0.19.1] - 2022-03-10

### Added

- When using `Waku.create`, `bootstrap.peers` now accepts an array of `Multiaddr`.
- Exports `Protocols` for easy usage with `waitForRemotePeer`.

## [0.19.0] - 2022-03-09

### Added

- New `pubsub_topic` field on the `cursor` of Waku Store queries ([#585](https://github.com/status-im/js-waku/issues/595)).

### Changed

- Add `exports` to `package.json` for NodeJS usage (not officially supported but helpful for experiments).

### Fixed

- Handle errors thrown by `bytesToUtf8`.
- `WakuMessage.timestamp` field must use nanoseconds (was using microseconds).

### Removed

- Removed `ecies-geth` dependency.

## [0.18.0] - 2022-02-24

### Changed

- Replaced `rlp` dependency with `@ethersproject/rlp`.
- **Breaking**: `staticNoiseKey` changed from `Buffer` to `Uint8Array`.
- Implement Waku Store 2.0.0-beta4. The `WakuMessage.timestamp` field now stores nanoseconds over the wire.
- **Breaking**: `HistoryRPC.createQuery` takes `Date` instead of `number` for `startTime` and `endTime`.

### Removed

- `base64url` and `bigint-buffer` dependencies.

## [0.17.0] - 2022-02-16

### Changed

- **Breaking**: Upgrade `libp2p` to `0.36.2` & `libp2p-gossipsub` to `0.13.0`. Some APIs are now async.
- docs: Various improvements.
- Ran `npm audit fix`.
- `Waku.dial` accepts protocols expected from the peer. Defaults to Waku Relay only.
- Deprecated `hexToBuf` & `bufToHex` in favour of `hexToBytes` & `bytesToHex` to move towards removing the `buffer` polyfill.
- **Breaking**: Replaced `getNodesFromHostedJson` with `getPredefinedBootstrapNodes`. Now, it uses a hardcoded list of nodes.

### Removed

- `axios` dependency in favour of fetch.

## [0.16.0] - 2022-01-31

### Changed

- Test: Upgrade nim-waku node to v0.7.
- Doc: Renamed "DappConnect" to "Waku Connect".
- Docs: API Docs are now available at https://js-waku.wakuconnect.dev/.
- **Breaking**: Replace `waitForConnectedPeer` with `waitForRemotePeer`; the new method checks that the peer is ready before resolving the promise.

## [0.15.0] - 2022-01-17

### Added

- Implement DNS Discovery as per [EIP-1459](https://eips.ethereum.org/EIPS/eip-1459),
  with ENR records as defined in [31/WAKU2-ENR](https://rfc.vac.dev/spec/31/);
  Available by passing `{ bootstrap: { enrUrl: enrtree://... } }` to `Waku.create`.
- When using `addDecryptionKey`,
  it is now possible to specify the decryption method and the content topics of the messages to decrypt;
  this is to reduce the number of decryption attempt done and improve performance.

### Changed

- Test: Upgrade nim-waku node to v0.6.
- **Breaking**: Renamed `getBootstrapNodes` to `getNodesFromHostedJson`.
- Minimum node version changed to 16.
- **Breaking**: Changed `Waku.create` bootstrap option from `{ bootstrap: boolean }` to `{ bootstrap: BootstrapOptions }`.
  Replace `{ boostrap: true }` with `{ boostrap: { default: true } }` to retain same behaviour.
- **Breaking**: `WakuMessage.decode` and `WakuMessage.decodeProto` now accepts method and content topics for the decryption key.
  `WakuMessage.decode(bytes, [key])` becomes `WakuMessage.decode(bytes, [{key: key}])`.

### Fixed

- Doc: Some broken links.

## [0.14.2] - 2021-11-30

### Changed

- Examples: JS examples uses local ESM folder to replicate behaviour of js-waku publish package.

### Fixed

- `TypeError` issue related to constructors using js-waku in a JS project
  ([#323](https://github.com/status-im/js-waku/issues/323)).

## [0.14.1] - 2021-10-22

### Fixed

- Issue when importing the `utils` module.

## [0.14.0] - 2021-10-13

### Added

- If the `callback` function passed to`WakuStore.queryHistory` returns `true`, then no further pages are retrieved from the store.
- Use webpack to build UMD bundle of the library, see [README](./README.md) for usage.

### Changed

- **Breaking**: Renamed `WakuStore.QueryOptions`'s `direction` to `pageDirection` (and its type) as it only affects the page ordering,
  not the ordering of messages with the page.

### Fixed

- Docs: Ensure that `WakuStore`'s `QueryOptions` documentation is available [online](https://js-waku.wakuconnect.dev/).

## [0.13.1] - 2021-09-21

### Fixed

- `Error: Bootstrap requires a list of peer addresses` error when using `bootstrap: true` in `Waku.create`.

## [0.13.0] - 2021-09-16

### Changed

- Upgrade libp2p libraries: @chainsafe/libp2p-noise@4.1.1, libp2p@0.32.4, libp2p-gossipsub@0.11.1.
- Connects to a limited number of bootstrap nodes, defaults to 1.

## [0.12.2] - 2021-09-21

### Fixed

- **hot fix**: `Error: Bootstrap requires a list of peer addresses` error when using `bootstrap: true` in `Waku.create`.

## [0.12.1] - 2021-09-16

### Changed

- **hot fix**: Connects to a limited number of bootstrap nodes, defaults to 1.

## [0.12.0] - 2021-09-2

### Added

- Examples (eth-pm): Encrypt Public Key Messages using symmetric encryption.
- Guides: Encrypt messages using Waku Message Version 1.
- Allow passing decryption keys in hex string format.
- Allow passing decryption keys to `WakuStore` instance to avoid having to pass them at every `queryHistory` call.
- Allow passing decryption keys to `Waku` instance to avoid having to pass them to both `WakuRelay` and `WakuStore`.
- `Waku.waitForConnectedPeer` helper to ensure that we are connected to Waku peers when using the bootstrap option.

### Changed

- **Breaking**: Moved `startTime` and `endTime` for history queries to a `timeFilter` property as both or neither must be passed; passing only one parameter is not supported.
- Renamed and promote the usage of `generateSymmetricKey()` to generate random symmetric keys.
- Improved errors thrown by `WakuStore.queryHistory`.

### Fixed

- Buffer concat error when using symmetric encryption in the browser.

## [0.11.0] - 2021-08-20

### Added

- Examples: New [Ethereum Private Message Using Wallet Encryption Web App](./examples/eth-pm-wallet-encryption/README.md)
  example that demonstrates the usage of `eth_encrypt` API (available on Metamask) and EIP-712 for typed structured data signing.
- New `bootstrap` option for `Waku.create` to easily connect to Waku nodes upon start up.
- Support for `startTime` and `endTime` in Store queries to filter by time window as per [21/WAKU2-FTSTORE](https://rfc.vac.dev/spec/21/).

### Changed

- Renamed `discover.getStatusFleetNodes` to `discovery.getBootstrapNodes`;
  Changed the API to allow retrieval of bootstrap nodes from other sources.
- Examples: Renamed `eth-dm` to `eth-pm`; "Direct Message" can lead to confusion with "Direct Connection" that
  refers to low latency network connections.
- Examples (eth-pm): Use sign typed data EIP-712 instead of personal sign.
- Upgraded dependencies to remove warning at installation.
- **Breaking**: Moved `DefaultPubSubTopic` to `waku.ts` and fixed the casing.
- **Breaking**: Rename all `pubsubTopic` occurrences to `pubSubTopic`, across all interfaces.

### Removed

- Examples (cli-chat): The focus of this library is Web environment;
  Several examples now cover usage of Waku Relay and Waku Store making cli-chat example obsolete;
  web-chat POC should be preferred to use the [TOY-CHAT](https://rfc.vac.dev/spec/22/) protocol.
- `ChatMessage` has been moved from js-waku to web-chat example;
  it is a type used for the [TOY-CHAT](https://rfc.vac.dev/spec/22/) protocol;
  js-waku users should not build on top if this toy protocol and instead design message data structures appropriate to their use case.
- Unused dependencies & scripts.

## [0.10.0] - 2021-08-06

### Added

- Relay and ReactJS guides and examples
  ([#56](https://github.com/status-im/js-waku/issues/56)).

### Changed

- **Breaking**: The `WakuMessage` APIs have been changed to move `contentTopic` out of the optional parameters.
- **Breaking**: Move `contentTopics` out the `WakuStore.queryHistory`'s optional parameters.
- **Breaking**: `WakuStore.queryHistory` throws when encountering an error instead of returning a `null` value.

### Removed

- Examples (web-chat): Remove broken `/fleet` command.
- **Breaking**: Removed `DefaultContentTopic` as developers must choose a content topic for their app;
  recommendations for content topic can be found at https://rfc.vac.dev/spec/23/.

### Fixed

- `WakuMessage.payloadAsUtf8` returning garbage on utf-8 non-ascii characters.
- `ChatMessage.payloadAsUtf8` returning garbage on utf-8 non-ascii characters.

## [0.9.0] - 2021-07-26

### Changed

- **Breaking**: Store Response Protobuf changed to align with nim-waku v0.5
  ([nim-waku#676](https://github.com/status-im/nim-waku/pull/676)).

## [0.8.1] - 2021-07-16

### Added

- Examples (web-chat): New `/fleet` command to switch connection between Status prod and test fleets.
- Export `generatePrivateKey` and `getPublicKey` directly from the root.
- Usage of the encryption and signature APIs to the readme.
- Support multiple protocol ids for Waku Relay, allowing interoperability with nim-waku v0.4 and latest master
  ([#238](https://github.com/status-im/js-waku/issues/238)).

### Changed

- **Breaking**: Renamed `WakuRelay.(add|delete)PrivateDecryptionKey` to `WakuRelay.(add|delete)DecryptionKey` to make it clearer that it accepts both symmetric keys and asymmetric private keys.
- Upgrade libp2p to 0.32.0.
- **Breaking**: Rename `keepAlive` option to `pingKeepAlive`.
- Introduced new `relayKeepAlive` option on `Waku` with a default to 59s to send ping messages over relay to ensure the relay stream stays open.
  This is a workaround until [js-libp2p#744](https://github.com/libp2p/js-libp2p/issues/744) is done as there are issues when TCP(?) timeouts and the stream gets closed
  ([#185](https://github.com/status-im/js-waku/issues/185), [js-libp2p#939](https://github.com/libp2p/js-libp2p/issues/939))

### Fixed

- Align `WakuMessage` readme example with actual code behaviour.
- Remove infinite loop when an error with Waku Store is encountered.

## [0.8.0] - 2021-07-15

### Added

- `WakuRelay.deleteObserver` to allow removal of observers, useful when a React component add observers when mounting and needs to delete it when unmounting.
- Keep alive feature that pings host regularly, reducing the chance of connections being dropped due to idle.
  Can be disabled or default frequency (10s) can be changed when calling `Waku.create`.
- New `lib/utils` module for easy, dependency-less hex/bytes conversions.
- New `peers` and `randomPeer` methods on `WakuStore` and `WakuLightPush` to have a better idea of available peers;
  Note that it does not check whether Waku node is currently connected to said peers.
- Enable passing decryption private keys to `WakuStore.queryHistory`.
- Test: Introduce testing in browser environment (Chrome) using Karma.
- Add support for Waku Message version 1: Asymmetric encryption, symmetric encryption, and signature of the data.

### Changed

- **Breaking**: Auto select peer if none provided for store and light push protocols.
- Upgrade to `libp2p@0.31.7` and `libp2p-gossipsub@0.10.0` to avoid `TextEncoder` errors in ReactJS tests.
- Disable keep alive by default as latest nim-waku release does not support ping protocol.
- **Breaking**: Optional parameters for `WakuMessage.fromBytes` and `WakuMessage.fromUtf8String` are now passed in a single `Options` object.
- **Breaking**: `WakuMessage` static functions are now async to allow for encryption and decryption.
- **Breaking**: `WakuMessage` constructor is now private, `from*` and `decode*` function should be used.
- `WakuMessage` version 1 is partially supported, enabling asymmetrical encryption and signature of messages;
  this can be done by passing keys to `WakuMessage.from*` and `WakuMessage.decode*` methods.
- Examples (eth-dm): Use Waku Message version 1 encryption scheme instead of `eth-crypto`.
- Examples (eth-dm): Use Protobuf for direct messages instead of JSON ([#214](https://github.com/status-im/js-waku/issues/214)).

### Fixed

- Disable `keepAlive` if set to `0`.

## [0.7.0] - 2021-06-15

### Changed

- Test: Upgrade nim-waku node to v0.4.
- Waku Light Push upgraded to `2.0.0-beta1`.
- Examples (web chat): Catch error if chat message decoding fails.
- Examples (web chat): Do not send message if shift/alt/ctrl is pressed, enabling multiline messages.

## [0.6.0] - 2021-06-09

### Changed

- **Breaking**: Websocket protocol is not automatically added anymore if the user specifies a protocol in `libp2p.modules`
  when using `Waku.create`.
- **Breaking**: Options passed to `Waku.create` used to be passed to `Libp2p.create`;
  Now, only the `libp2p` property is passed to `Libp2p.create`, allowing for a cleaner interface.
- Examples (cli chat): Use tcp protocol instead of websocket.

### Added

- Enable access to `WakuMessage.timestamp`.
- Examples (web chat): Use `WakuMessage.timestamp` as unique key for list items.
- Doc: Link to new [topic guidelines](https://rfc.vac.dev/spec/23/) in README.
- Doc: Link to [Waku v2 Toy Chat specs](https://rfc.vac.dev/spec/22/) in README.
- Examples (web chat): Persist nick.
- Support for custom PubSub Topics to `Waku`, `WakuRelay`, `WakuStore` and `WakuLightPush`;
  Passing a PubSub Topic is optional and still defaults to `/waku/2/default-waku/proto`;
  JS-Waku currently supports one, and only, PubSub topic per instance.

## [0.5.0] - 2021-05-21

### Added

- Implement [Waku v2 Light Push protocol](https://rfc.vac.dev/spec/19/).
- Expose `Direction` enum from js-waku root (it was only accessible via the proto module).
- Examples (cli chat): Use light push to send messages if `--lightPush` is passed.
- Examples (cli chat): Print usage if `--help` is passed.

## [0.4.0] - 2021-05-18

### Added

- `callback` argument to `WakuStore.queryHistory()`, called as messages are retrieved
  ; Messages are retrieved using pagination, and it may take some time to retrieve all messages,
  with the `callback` function, messages are processed as soon as they are received.

### Changed

- Testing: Upgrade nim-waku node to v0.3.
- **Breaking**: Modify `WakuStore.queryHistory()` to accept one `Object` instead of multiple individual arguments.
- `getStatusFleetNodes` return prod nodes by default, instead of test nodes.
- Examples (web chat): Connect to prod fleet by default, test fleet for local development.
- Examples (cli chat): Connect to test fleet by default, use `--prod` to connect to prod fleet.

### Fixed

- Expose `Enviroment` and `Protocol` enums to pass to `getStatusFleetNodes`.

## [0.3.0] - 2021-05-15

### Added

- `getStatusFleetNodes` to connect to Status' nim-waku nodes.

### Changed

- Clarify content topic format in README.md.

## Removed

- Unused dependencies.

## [0.2.0] - 2021-05-14

### Added

- `WakuRelay.getPeers` method.
- Use `WakuRelay.getPeers` in web chat app example to disable send button.

### Changed

- Enable passing `string`s to `addPeerToAddressBook`.
- Use `addPeerToAddressBook` in examples and usage doc.
- Settle on `js-waku` name across the board.
- **Breaking**: `RelayDefaultTopic` renamed to `DefaultPubsubTopic`.

## [0.1.0] - 2021-05-12

### Added

- Add usage section to the README.
- Support of [Waku v2 Relay](https://rfc.vac.dev/spec/11/).
- Support of [Waku v2 Store](https://rfc.vac.dev/spec/13/).
- [Node Chat App example]().
- [ReactJS Chat App example](./examples/web-chat).
- [Typedoc Documentation](https://js-waku.wakuconnect.dev/).

[unreleased]: https://github.com/status-im/js-waku/compare/@waku/core@0.0.8...HEAD
[@waku/core@0.0.8]: https://github.com/waku-org/js-waku/compare/@waku/core@0.0.7...@waku/core@0.0.8
[@waku/core@0.0.7]: https://github.com/waku-org/js-waku/compare/@waku/core@0.0.6...@waku/core@0.0.7
[@waku/core@0.0.6]: https://github.com/waku-org/js-waku/compare/@waku/core@0.0.5...@waku/core@0.0.6
[@waku/core@0.0.5]: https://github.com/waku-org/js-waku/compare/@waku/core@0.0.4...@waku/core@0.0.5
[@waku/core@0.0.4]: https://github.com/waku-org/js-waku/compare/@waku/core@0.0.3...@waku/core@0.0.4
[@waku/core@0.0.3]: https://github.com/waku-org/js-waku/compare/@waku/core@0.0.2...@waku/core@0.0.3
[@waku/core@0.0.2]: https://github.com/waku-org/js-waku/compare/@waku/core@0.0.1...@waku/core@0.0.2
[@waku/core@0.0.1]: https://github.com/waku-org/js-waku/comparev0.30.0...@waku/core@0.0.1
[0.30.0]: https://github.com/status-im/js-waku/compare/v0.29.0...v0.30.0
[0.29.0]: https://github.com/status-im/js-waku/compare/v0.28.0...v0.29.0
[0.28.1]: https://github.com/status-im/js-waku/compare/v0.28.0...v0.28.1
[0.28.0]: https://github.com/status-im/js-waku/compare/v0.27.0...v0.28.0
[0.27.0]: https://github.com/status-im/js-waku/compare/v0.26.0...v0.27.0
[0.26.0]: https://github.com/status-im/js-waku/compare/v0.25.0...v0.26.0
[0.25.0]: https://github.com/status-im/js-waku/compare/v0.24.0...v0.25.0
[0.24.0]: https://github.com/status-im/js-waku/compare/v0.23.0...v0.24.0
[0.23.0]: https://github.com/status-im/js-waku/compare/v0.22.0...v0.23.0
[0.22.0]: https://github.com/status-im/js-waku/compare/v0.21.0...v0.22.0
[0.21.0]: https://github.com/status-im/js-waku/compare/v0.20.0...v0.21.0
[0.20.0]: https://github.com/status-im/js-waku/compare/v0.19.2...v0.20.0
[0.19.2]: https://github.com/status-im/js-waku/compare/v0.19.0...v0.19.2
[0.19.1]: https://github.com/status-im/js-waku/compare/v0.19.0...v0.19.1
[0.19.0]: https://github.com/status-im/js-waku/compare/v0.18.0...v0.19.0
[0.18.0]: https://github.com/status-im/js-waku/compare/v0.17.0...v0.18.0
[0.17.0]: https://github.com/status-im/js-waku/compare/v0.16.0...v0.17.0
[0.16.0]: https://github.com/status-im/js-waku/compare/v0.15.0...v0.16.0
[0.15.0]: https://github.com/status-im/js-waku/compare/v0.14.2...v0.15.0
[0.14.2]: https://github.com/status-im/js-waku/compare/v0.14.1...v0.14.2
[0.14.1]: https://github.com/status-im/js-waku/compare/v0.14.0...v0.14.1
[0.14.0]: https://github.com/status-im/js-waku/compare/v0.13.1...v0.14.0
[0.13.1]: https://github.com/status-im/js-waku/compare/v0.13.0...v0.13.1
[0.13.0]: https://github.com/status-im/js-waku/compare/v0.12.0...v0.13.0
[0.12.2]: https://github.com/status-im/js-waku/compare/v0.12.1...v0.12.2
[0.12.1]: https://github.com/status-im/js-waku/compare/v0.12.0...v0.12.1
[0.12.0]: https://github.com/status-im/js-waku/compare/v0.11.0...v0.12.0
[0.11.0]: https://github.com/status-im/js-waku/compare/v0.10.0...v0.11.0
[0.10.0]: https://github.com/status-im/js-waku/compare/v0.9.0...v0.10.0
[0.9.0]: https://github.com/status-im/js-waku/compare/v0.8.1...v0.9.0
[0.8.1]: https://github.com/status-im/js-waku/compare/v0.8.0...v0.8.1
[0.8.1]: https://github.com/status-im/js-waku/compare/v0.8.0...v0.8.1
[0.8.0]: https://github.com/status-im/js-waku/compare/v0.7.0...v0.8.0
[0.7.0]: https://github.com/status-im/js-waku/compare/v0.6.0...v0.7.0
[0.6.0]: https://github.com/status-im/js-waku/compare/v0.5.0...v0.6.0
[0.5.0]: https://github.com/status-im/js-waku/compare/v0.4.0...v0.5.0
[0.4.0]: https://github.com/status-im/js-waku/compare/v0.3.0...v0.4.0
[0.3.0]: https://github.com/status-im/js-waku/compare/v0.2.0...v0.3.0
[0.2.0]: https://github.com/status-im/js-waku/compare/v0.1.0...v0.2.0
[0.1.0]: https://github.com/status-im/js-waku/compare/f46ce77f57c08866873b5c80acd052e0ddba8bc9...v0.1.0<|MERGE_RESOLUTION|>--- conflicted
+++ resolved
@@ -7,15 +7,13 @@
 
 ## [Unreleased]
 
-<<<<<<< HEAD
 ### Changed
 
 - Removed `/vac/waku/relay/2.0.0-beta2` from `WakuRelay` protocols.
-=======
+
 ### Fixed
 
 - Documentation links.
->>>>>>> c8ddb40c
 
 ## [@waku/core@0.0.8] - 2022-12-19
 
