import type { Libp2p } from "@libp2p/interface";
import type { PeerId } from "@libp2p/interface";

import type { ConnectionManagerOptions } from "./connection_manager.js";
import type { FilterProtocolOptions } from "./filter.js";
import type { CreateLibp2pOptions } from "./libp2p.js";
import type { IDecodedMessage } from "./message.js";
import { ThisAndThat, ThisOrThat } from "./misc.js";
import { AutoSharding, StaticSharding } from "./sharding.js";
import type { StoreProtocolOptions } from "./store.js";

export enum Protocols {
  Relay = "relay",
  Store = "store",
  LightPush = "lightpush",
  Filter = "filter"
}

export type IBaseProtocolCore = {
  multicodec: string;
  addLibp2pEventListener: Libp2p["addEventListener"];
  removeLibp2pEventListener: Libp2p["removeEventListener"];
};

export type NetworkConfig = StaticSharding | AutoSharding;

export type ProtocolCreateOptions = {
  /**
   * Set the user agent string to be used in identification of the node.
   *
   * @default "js-waku"
   */
  userAgent?: string;

  /**
   * Configuration for determining the network in use.
   * Network configuration refers to the shards and clusters used in the network.
   *
   * If using Static Sharding:
   * Cluster ID and shards are specified in the format: clusterId: number, shards: number[]
   * The default value is configured for The Waku Network => clusterId: 0, shards: [0, 1, 2, 3, 4, 5, 6, 7]
   * To learn more about the sharding specification, see [Relay Sharding](https://rfc.vac.dev/spec/51/).
   *
   * If using Auto Sharding:
   * Cluster ID and content topics are specified in the format: clusterId: number, contentTopics: string[]
   * Content topics are used to determine the shards to be configured for the network.
   * Cluster ID is optional, and defaults to The Waku Network's cluster ID => 0
   * To specify content topics, see [Waku v2 Topic Usage Recommendations](https://github.com/vacp2p/rfc-index/blob/main/waku/informational/23/topics.md#content-topics) for details
   *
   * @default { clusterId: 1, shards: [0, 1, 2, 3, 4, 5, 6, 7] }
   */
  networkConfig?: NetworkConfig;

  /**
   * You can pass options to the `Libp2p` instance used by {@link @waku/sdk!WakuNode} using the `libp2p` property.
   * This property is the same type as the one passed to [`Libp2p.create`](https://github.com/libp2p/js-libp2p/blob/master/doc/API.md#create)
   * apart that we made the `modules` property optional and partial,
   * allowing its omission and letting Waku set good defaults.
   * Notes that some values are overridden by {@link @waku/sdk!WakuNode} to ensure it implements the Waku protocol.
   */
  libp2p?: Partial<CreateLibp2pOptions>;

  /**
   * Number of peers to connect to, for the usage of the protocol.
   * This is used by:
   * - Light Push to send messages,
   * - Filter to retrieve messages.
   *
   * @default 2.
   */
  numPeersToUse?: number;

  /**
   * Byte array used as key for the noise protocol used for connection encryption
   * by [`Libp2p.create`](https://github.com/libp2p/js-libp2p/blob/master/doc/API.md#create)
   * This is only used for test purposes to not run out of entropy during CI runs.
   */
  staticNoiseKey?: Uint8Array;

  /**
   * Use recommended bootstrap method to discovery and connect to new nodes.
   */
  defaultBootstrap?: boolean;

  /**
   * List of peers to use to bootstrap the node. Ignored if defaultBootstrap is set to true.
   */
  bootstrapPeers?: string[];

  /**
   * Configuration for connection manager.
   * If not specified - default values are applied.
   */
  connectionManager?: Partial<ConnectionManagerOptions>;

  /**
<<<<<<< HEAD
   * Configuration for Filter protocol.
   * If not specified - default values are applied.
   */
  filter?: Partial<FilterProtocolOptions>;
=======
   * Options for the Store protocol.
   */
  store?: Partial<StoreProtocolOptions>;
>>>>>>> 7f4033df
};

export type Callback<T extends IDecodedMessage> = (
  msg: T
) => void | Promise<void>;

export enum ProtocolError {
  /** Could not determine the origin of the fault. Best to check connectivity and try again */
  GENERIC_FAIL = "Generic error",
  /**
   * Failure to protobuf encode the message. This is not recoverable and needs
   * further investigation.
   */
  ENCODE_FAILED = "Failed to encode",
  /**
   * Failure to protobuf decode the message. May be due to a remote peer issue,
   * ensuring that messages are sent via several peer enable mitigation of this error.
   */
  DECODE_FAILED = "Failed to decode",
  /**
   * The message payload is empty, making the message invalid. Ensure that a non-empty
   * payload is set on the outgoing message.
   */
  EMPTY_PAYLOAD = "Payload is empty",
  /**
   * The message size is above the maximum message size allowed on the Waku Network.
   * Compressing the message or using an alternative strategy for large messages is recommended.
   */
  SIZE_TOO_BIG = "Size is too big",
  /**
   * The PubsubTopic passed to the send function is not configured on the Waku node.
   * Please ensure that the PubsubTopic is used when initializing the Waku node.
   */
  TOPIC_NOT_CONFIGURED = "Topic not configured",
  /**
   * The pubsub topic configured on the decoder does not match the pubsub topic setup on the protocol.
   * Ensure that the pubsub topic used for decoder creation is the same as the one used for protocol.
   */
  TOPIC_DECODER_MISMATCH = "Topic decoder mismatch",
  /**
   * The topics passed in the decoders do not match each other, or don't exist at all.
   * Ensure that all the pubsub topics used in the decoders are valid and match each other.
   */
  INVALID_DECODER_TOPICS = "Invalid decoder topics",
  /**
   * Failure to find a peer with suitable protocols. This may due to a connection issue.
   * Mitigation can be: retrying after a given time period, display connectivity issue
   * to user or listening for `peer:connected:bootstrap` or `peer:connected:peer-exchange`
   * on the connection manager before retrying.
   */
  NO_PEER_AVAILABLE = "No peer available",
  /**
   * Failure to find a stream to the peer. This may be because the connection with the peer is not still alive.
   * Mitigation can be: retrying after a given time period, or mitigation for `NO_PEER_AVAILABLE` can be used.
   */
  NO_STREAM_AVAILABLE = "No stream available",
  /**
   * The remote peer did not behave as expected. Mitigation for `NO_PEER_AVAILABLE`
   * or `DECODE_FAILED` can be used.
   */
  NO_RESPONSE = "No response received",
  /**
   * The remote peer rejected the message. Information provided by the remote peer
   * is logged. Review message validity, or mitigation for `NO_PEER_AVAILABLE`
   * or `DECODE_FAILED` can be used.
   */
  REMOTE_PEER_REJECTED = "Remote peer rejected",
  /**
   * The protocol request timed out without a response. This may be due to a connection issue.
   * Mitigation can be: retrying after a given time period
   */
  REQUEST_TIMEOUT = "Request timeout",
  /**
   * Missing credentials info message.
   * nwaku: https://github.com/waku-org/nwaku/blob/c3cb06ac6c03f0f382d3941ea53b330f6a8dd127/waku/waku_rln_relay/group_manager/group_manager_base.nim#L186
   */
  RLN_IDENTITY_MISSING = "Identity credentials are not set",
  /**
   * Membership index missing info message.
   * nwaku: https://github.com/waku-org/nwaku/blob/c3cb06ac6c03f0f382d3941ea53b330f6a8dd127/waku/waku_rln_relay/group_manager/group_manager_base.nim#L188
   */
  RLN_MEMBERSHIP_INDEX = "Membership index is not set",
  /**
   * Message limit is missing.
   * nwaku: https://github.com/waku-org/nwaku/blob/c3cb06ac6c03f0f382d3941ea53b330f6a8dd127/waku/waku_rln_relay/group_manager/group_manager_base.nim#L190
   */
  RLN_LIMIT_MISSING = "User message limit is not set",
  /**
   * General proof generation error message.
   * nwaku: https://github.com/waku-org/nwaku/blob/c3cb06ac6c03f0f382d3941ea53b330f6a8dd127/waku/waku_rln_relay/group_manager/group_manager_base.nim#L201C19-L201C42
   */
  RLN_PROOF_GENERATION = "Proof generation failed"
}

export interface Failure {
  error: ProtocolError;
  peerId?: PeerId;
}

export type CoreProtocolResult = ThisOrThat<
  "success",
  PeerId,
  "failure",
  Failure
>;

export type SDKProtocolResult = ThisAndThat<
  "successes",
  PeerId[],
  "failures",
  Failure[]
>;<|MERGE_RESOLUTION|>--- conflicted
+++ resolved
@@ -94,16 +94,15 @@
   connectionManager?: Partial<ConnectionManagerOptions>;
 
   /**
-<<<<<<< HEAD
    * Configuration for Filter protocol.
    * If not specified - default values are applied.
    */
   filter?: Partial<FilterProtocolOptions>;
-=======
+
+  /**
    * Options for the Store protocol.
    */
   store?: Partial<StoreProtocolOptions>;
->>>>>>> 7f4033df
 };
 
 export type Callback<T extends IDecodedMessage> = (
