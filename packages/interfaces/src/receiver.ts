import type { IDecodedMessage, IDecoder } from "./message.js";
<<<<<<< HEAD
import type {
  ContentTopic,
  IAsyncIterator,
  PubSubTopic,
  Unsubscribe
} from "./misc.js";
import type { Callback, ProtocolOptions } from "./protocols.js";
=======
import type { IAsyncIterator, PubSubTopic, Unsubscribe } from "./misc.js";
import type { Callback } from "./protocols.js";
>>>>>>> 7905aa47

export type ActiveSubscriptions = Map<PubSubTopic, ContentTopic[]>;

export interface IReceiver {
  toSubscriptionIterator: <T extends IDecodedMessage>(
    decoders: IDecoder<T> | IDecoder<T>[]
  ) => Promise<IAsyncIterator<T>>;
  subscribe: <T extends IDecodedMessage>(
    decoders: IDecoder<T> | IDecoder<T>[],
    callback: Callback<T>
  ) => Unsubscribe | Promise<Unsubscribe>;
}<|MERGE_RESOLUTION|>--- conflicted
+++ resolved
@@ -1,16 +1,11 @@
 import type { IDecodedMessage, IDecoder } from "./message.js";
-<<<<<<< HEAD
 import type {
   ContentTopic,
   IAsyncIterator,
   PubSubTopic,
   Unsubscribe
 } from "./misc.js";
-import type { Callback, ProtocolOptions } from "./protocols.js";
-=======
-import type { IAsyncIterator, PubSubTopic, Unsubscribe } from "./misc.js";
 import type { Callback } from "./protocols.js";
->>>>>>> 7905aa47
 
 export type ActiveSubscriptions = Map<PubSubTopic, ContentTopic[]>;
 
