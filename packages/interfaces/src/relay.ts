import type { GossipSub } from "@chainsafe/libp2p-gossipsub";
import type { PeerIdStr, TopicStr } from "@chainsafe/libp2p-gossipsub/types";

import { IReceiver } from "./receiver.js";
import type { ISender } from "./sender.js";

/**
 * Interface representing the Relay API, providing control and information about the GossipSub protocol.
 *
 * @property gossipSub - The GossipSub instance used for managing pub/sub behavior.
 * @property start - Function to start the relay, returning a Promise that resolves when initialization is complete.
 * @property getMeshPeers - Function to retrieve the mesh peers for a given topic or all topics if none is specified. Returns an array of peer IDs as strings.
 */
export interface IRelayAPI {
  readonly gossipSub: GossipSub;
  start: () => Promise<void>;
<<<<<<< HEAD
  getMeshPeers: () => Map<TopicStr, PeerIdStr[]>;
=======
  getMeshPeers: (topic?: TopicStr) => PeerIdStr[];
  getAllMeshPeers: () => Map<TopicStr, PeerIdStr[]>;
>>>>>>> a626ceb8
}

export type IRelay = IRelayAPI & ISender & IReceiver;<|MERGE_RESOLUTION|>--- conflicted
+++ resolved
@@ -14,12 +14,8 @@
 export interface IRelayAPI {
   readonly gossipSub: GossipSub;
   start: () => Promise<void>;
-<<<<<<< HEAD
-  getMeshPeers: () => Map<TopicStr, PeerIdStr[]>;
-=======
   getMeshPeers: (topic?: TopicStr) => PeerIdStr[];
   getAllMeshPeers: () => Map<TopicStr, PeerIdStr[]>;
->>>>>>> a626ceb8
 }
 
 export type IRelay = IRelayAPI & ISender & IReceiver;