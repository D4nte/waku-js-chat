import type { PeerId, Stream } from "@libp2p/interface";
import type { MultiaddrInput } from "@multiformats/multiaddr";

import { IConnectionManager } from "./connection_manager.js";
import type { IFilter } from "./filter.js";
import { IHealthManager } from "./health_manager.js";
import type { Libp2p } from "./libp2p.js";
import type { ILightPush } from "./light_push.js";
import { Protocols } from "./protocols.js";
import type { IRelay } from "./relay.js";
import type { IStore } from "./store.js";

export interface Waku {
  libp2p: Libp2p;
  relay?: IRelay;
<<<<<<< HEAD
  store?: IStoreSDK;
  filter?: IFilterSDK;
=======
  store?: IStore;
  filter?: IFilter;
>>>>>>> 2be0e81a
  lightPush?: ILightPush;

  connectionManager: IConnectionManager;

  dial(peer: PeerId | MultiaddrInput, protocols?: Protocols[]): Promise<Stream>;

  start(): Promise<void>;

  stop(): Promise<void>;

  isStarted(): boolean;

  isConnected(): boolean;

  health: IHealthManager;
}

export interface LightNode extends Waku {
  relay: undefined;
<<<<<<< HEAD
  store: IStoreSDK;
  filter: IFilterSDK;
=======
  store: IStore;
  filter: IFilter;
>>>>>>> 2be0e81a
  lightPush: ILightPush;
}

export interface RelayNode extends Waku {
  relay: IRelay;
  store: undefined;
  filter: undefined;
  lightPush: undefined;
}<|MERGE_RESOLUTION|>--- conflicted
+++ resolved
@@ -13,13 +13,8 @@
 export interface Waku {
   libp2p: Libp2p;
   relay?: IRelay;
-<<<<<<< HEAD
-  store?: IStoreSDK;
-  filter?: IFilterSDK;
-=======
   store?: IStore;
   filter?: IFilter;
->>>>>>> 2be0e81a
   lightPush?: ILightPush;
 
   connectionManager: IConnectionManager;
@@ -39,13 +34,8 @@
 
 export interface LightNode extends Waku {
   relay: undefined;
-<<<<<<< HEAD
-  store: IStoreSDK;
-  filter: IFilterSDK;
-=======
   store: IStore;
   filter: IFilter;
->>>>>>> 2be0e81a
   lightPush: ILightPush;
 }
 
