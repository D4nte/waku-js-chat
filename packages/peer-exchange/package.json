{
  "name": "@waku/peer-exchange",
  "version": "0.0.13",
  "description": "Peer Exchange (https://rfc.vac.dev/spec/34/) protocol for Waku",
  "types": "./dist/index.d.ts",
  "module": "./dist/index.js",
  "exports": {
    ".": {
      "types": "./dist/index.d.ts",
      "import": "./dist/index.js"
    }
  },
  "type": "module",
  "author": "Waku Team",
  "homepage": "https://github.com/waku-org/js-waku/tree/master/packages/peer-exchange#readme",
  "repository": {
    "type": "git",
    "url": "https://github.com/waku-org/js-waku.git"
  },
  "bugs": {
    "url": "https://github.com/waku-org/js-waku/issues"
  },
  "license": "MIT OR Apache-2.0",
  "keywords": [
    "waku",
    "decentralized",
    "secure",
    "communication",
    "web3",
    "ethereum",
    "dapps",
    "privacy"
  ],
  "scripts": {
    "build": "run-s build:**",
    "build:esm": "tsc",
    "build:bundle": "rollup --config rollup.config.js",
    "fix": "run-s fix:*",
    "fix:lint": "eslint src *.js --fix",
    "check": "run-s check:*",
    "check:lint": "eslint src *.js",
    "check:spelling": "cspell \"{README.md,src/**/*.ts}\"",
    "check:tsc": "tsc -p tsconfig.dev.json",
    "prepublish": "npm run build",
    "reset-hard": "git clean -dfx -e .idea && git reset --hard && npm i && npm run build"
  },
  "engines": {
    "node": ">=16"
  },
  "dependencies": {
<<<<<<< HEAD
    "@libp2p/interface-peer-discovery": "^2.0.0",
    "@libp2p/interfaces": "^3.3.2",
    "@waku/core": "0.0.19",
    "@waku/enr": "0.0.13",
    "@waku/proto": "0.0.5",
    "@waku/utils": "0.0.7",
    "@waku/interfaces": "0.0.14",
=======
    "@libp2p/interface-peer-discovery": "^1.0.5",
    "@libp2p/interfaces": "^3.3.1",
    "@waku/core": "0.0.20",
    "@waku/enr": "0.0.14",
    "@waku/proto": "0.0.5",
    "@waku/utils": "0.0.8",
>>>>>>> b760acd9
    "debug": "^4.3.4",
    "it-all": "^3.0.2",
    "it-length-prefixed": "^9.0.1",
    "it-pipe": "^3.0.1"
  },
  "devDependencies": {
    "@libp2p/interface-connection-manager": "^3.0.1",
    "@libp2p/interface-peer-id": "^2.0.2",
    "@libp2p/interface-peer-info": "^1.0.10",
    "@libp2p/interface-peer-store": "^2.0.3",
    "@libp2p/interface-registrar": "^2.0.12",
    "@rollup/plugin-commonjs": "^24.0.1",
    "@rollup/plugin-json": "^6.0.0",
    "@rollup/plugin-node-resolve": "^15.0.2",
    "@typescript-eslint/eslint-plugin": "^5.57.0",
    "@typescript-eslint/parser": "^5.59.8",
    "@waku/build-utils": "*",
<<<<<<< HEAD
=======
    "@waku/interfaces": "0.0.15",
>>>>>>> b760acd9
    "chai": "^4.3.7",
    "cspell": "^6.31.1",
    "eslint": "^8.41.0",
    "eslint-config-prettier": "^8.6.0",
    "eslint-plugin-eslint-comments": "^3.2.0",
    "eslint-plugin-functional": "^5.0.4",
    "eslint-plugin-import": "^2.27.5",
    "eslint-plugin-prettier": "^4.2.1",
    "npm-run-all": "^4.1.5",
    "prettier": "^2.8.8",
    "rollup": "^3.21.3",
    "ts-loader": "^9.4.2",
    "typescript": "^5.0.4",
    "uint8arraylist": "^2.4.3"
  },
  "typedoc": {
    "entryPoint": "./src/index.ts"
  },
  "files": [
    "dist",
    "bundle",
    "src/**/*.ts",
    "!**/*.spec.*",
    "!**/*.json",
    "CHANGELOG.md",
    "LICENSE",
    "README.md"
  ]
}<|MERGE_RESOLUTION|>--- conflicted
+++ resolved
@@ -48,22 +48,13 @@
     "node": ">=16"
   },
   "dependencies": {
-<<<<<<< HEAD
     "@libp2p/interface-peer-discovery": "^2.0.0",
     "@libp2p/interfaces": "^3.3.2",
-    "@waku/core": "0.0.19",
-    "@waku/enr": "0.0.13",
-    "@waku/proto": "0.0.5",
-    "@waku/utils": "0.0.7",
-    "@waku/interfaces": "0.0.14",
-=======
-    "@libp2p/interface-peer-discovery": "^1.0.5",
-    "@libp2p/interfaces": "^3.3.1",
     "@waku/core": "0.0.20",
     "@waku/enr": "0.0.14",
     "@waku/proto": "0.0.5",
     "@waku/utils": "0.0.8",
->>>>>>> b760acd9
+    "@waku/interfaces": "0.0.15",
     "debug": "^4.3.4",
     "it-all": "^3.0.2",
     "it-length-prefixed": "^9.0.1",
@@ -81,10 +72,6 @@
     "@typescript-eslint/eslint-plugin": "^5.57.0",
     "@typescript-eslint/parser": "^5.59.8",
     "@waku/build-utils": "*",
-<<<<<<< HEAD
-=======
-    "@waku/interfaces": "0.0.15",
->>>>>>> b760acd9
     "chai": "^4.3.7",
     "cspell": "^6.31.1",
     "eslint": "^8.41.0",
