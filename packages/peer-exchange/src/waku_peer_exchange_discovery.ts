--- conflicted
+++ resolved
@@ -2,20 +2,12 @@
 import { CustomEvent, EventEmitter } from "@libp2p/interface/events";
 import type {
   PeerDiscovery,
-<<<<<<< HEAD
-  PeerDiscoveryEvents,
-} from "@libp2p/interface/peer-discovery";
-import { peerDiscovery as symbol } from "@libp2p/interface/peer-discovery";
-import type { PeerId } from "@libp2p/interface/peer-id";
-import type { PeerInfo } from "@libp2p/interface/peer-info";
-=======
   PeerDiscoveryEvents
 } from "@libp2p/interface-peer-discovery";
 import { peerDiscovery as symbol } from "@libp2p/interface-peer-discovery";
 import type { PeerId } from "@libp2p/interface-peer-id";
 import type { PeerInfo } from "@libp2p/interface-peer-info";
 import { CustomEvent, EventEmitter } from "@libp2p/interfaces/events";
->>>>>>> ff3ffdd1
 import { Libp2pComponents, Tags } from "@waku/interfaces";
 import debug from "debug";
 
@@ -211,13 +203,8 @@
           detail: {
             id: peerId,
             protocols: [],
-<<<<<<< HEAD
-            multiaddrs: peerInfo.multiaddrs,
-          },
-=======
             multiaddrs: peerInfo.multiaddrs
           }
->>>>>>> ff3ffdd1
         })
       );
     }
