--- conflicted
+++ resolved
@@ -3,19 +3,10 @@
 import type {
   IdentifyResult,
   PeerDiscovery,
-<<<<<<< HEAD
-  PeerDiscoveryEvents
-} from "@libp2p/interface/peer-discovery";
-import { peerDiscovery as symbol } from "@libp2p/interface/peer-discovery";
-import type { PeerId } from "@libp2p/interface/peer-id";
-import type { PeerInfo } from "@libp2p/interface/peer-info";
-=======
   PeerDiscoveryEvents,
   PeerId,
   PeerInfo
 } from "@libp2p/interface";
-import { encodeRelayShard } from "@waku/enr";
->>>>>>> a859243b
 import { Libp2pComponents, Tags } from "@waku/interfaces";
 import { encodeRelayShard, Logger } from "@waku/utils";
 
