import { bootstrap } from "@libp2p/bootstrap";
import tests from "@libp2p/interface-peer-discovery-compliance-tests";
import { PeerId } from "@libp2p/interface-peer-id";
import {
  Fleet,
  getPredefinedBootstrapNodes,
} from "@waku/core/lib/predefined_bootstrap_nodes";
import { LightNode, PeerInfo, Tags } from "@waku/interfaces";
import {
  PeerExchangeCodec,
  PeerExchangeDiscovery,
  WakuPeerExchange,
  wakuPeerExchangeDiscovery,
} from "@waku/peer-exchange";
import { createLightNode, Libp2pComponents } from "@waku/sdk";
import { expect } from "chai";
import sinon, { SinonSpy } from "sinon";

import { delay } from "../src/delay.js";
import { makeLogFileName } from "../src/log_file.js";
import { NimGoNode } from "../src/node/node.js";

describe("Peer Exchange", () => {
  describe("Auto Discovery", function () {
    let waku: LightNode;

    afterEach(async function () {
      await waku?.stop();
    });

    it("connection with fleet nodes", async function () {
      // skipping in CI as this test demonstrates Peer Exchange working with the test fleet
      // but not with locally run nwaku nodes
      if (process.env.CI) {
        this.skip();
      }

      this.timeout(50_000);

      waku = await createLightNode({
        libp2p: {
          peerDiscovery: [
            bootstrap({ list: getPredefinedBootstrapNodes(Fleet.Test, 3) }),
            wakuPeerExchangeDiscovery(),
          ],
        },
      });

      await waku.start();

      const foundPxPeer = await new Promise<boolean>((resolve) => {
        const testNodes = getPredefinedBootstrapNodes(Fleet.Test, 3);
        waku.libp2p.addEventListener("peer:discovery", (evt) => {
          const { multiaddrs } = evt.detail;
          multiaddrs.forEach((ma) => {
            const isBootstrapNode = testNodes.find((n) => n === ma.toString());
            if (!isBootstrapNode) {
              resolve(true);
            }
          });
        });
      });

      expect(foundPxPeer).to.be.true;
    });
  });

  describe("Locally Run Nodes", () => {
    let waku: LightNode;
    let nwaku1: NimGoNode;
    let nwaku2: NimGoNode;

    beforeEach(async function () {
      nwaku1 = new NimGoNode(makeLogFileName(this) + "1");
      nwaku2 = new NimGoNode(makeLogFileName(this) + "2");
    });

    afterEach(async function () {
      this.timeout(10_000);
      await nwaku1?.stop();
      await nwaku2?.stop();
      await waku?.stop();
    });

    it("nwaku interop", async function () {
      this.timeout(55_000);

      await nwaku1.start({
        relay: true,
        discv5Discovery: true,
        peerExchange: true,
      });

      const enr = (await nwaku1.info()).enrUri;

      await nwaku2.start({
        relay: true,
        discv5Discovery: true,
        peerExchange: true,
        discv5BootstrapNode: enr,
      });

      const nwaku1PeerId = await nwaku1.getPeerId();
      const nwaku2Ma = await nwaku2.getMultiaddrWithId();

      waku = await createLightNode();
      await waku.start();
      await waku.libp2p.dialProtocol(nwaku2Ma, PeerExchangeCodec);

      await new Promise<void>((resolve) => {
        waku.libp2p.peerStore.addEventListener("change:protocols", (evt) => {
          if (evt.detail.protocols.includes(PeerExchangeCodec)) {
            resolve();
          }
        });
      });

      // the forced type casting is done in ref to https://github.com/libp2p/js-libp2p-interfaces/issues/338#issuecomment-1431643645
      const { connectionManager, registrar, peerStore } =
        waku.libp2p as unknown as Libp2pComponents;
      const components = {
        connectionManager: connectionManager,
        registrar: registrar,
        peerStore: peerStore,
      };

      const peerExchange = new WakuPeerExchange(components);

      const numPeersToRequest = 1;

      let peerInfos: PeerInfo[] = [];
      while (peerInfos.length <= 0) {
        peerInfos = (await peerExchange.query({
          numPeers: numPeersToRequest,
        })) as PeerInfo[];
        await delay(3000);
      }

      expect(peerInfos.length).to.be.greaterThan(0);
      expect(peerInfos.length).to.be.lessThanOrEqual(numPeersToRequest);
      expect(peerInfos[0].ENR).to.not.be.null;

      const doesPeerIdExistInResponse =
        peerInfos.find(
          ({ ENR }) => ENR?.peerInfo?.id.toString() === nwaku1PeerId.toString()
        ) !== undefined;

      expect(doesPeerIdExistInResponse).to.be.equal(true);

      expect(waku.libp2p.peerStore.has(await nwaku2.getPeerId())).to.be.true;
    });
  });

<<<<<<< HEAD
  describe("Compliance Test", async function () {
=======
  describe("Compliance Test", function () {
>>>>>>> 376bcf2a
    this.timeout(55_000);

    let waku: LightNode;
    let nwaku1: NimGoNode;
    let nwaku2: NimGoNode;

    beforeEach(async function () {
      nwaku1 = new NimGoNode(makeLogFileName(this) + "1");
      nwaku2 = new NimGoNode(makeLogFileName(this) + "2");
    });

    tests({
      async setup() {
        await nwaku1.start({
          relay: true,
          discv5Discovery: true,
          peerExchange: true,
        });

        const enr = (await nwaku1.info()).enrUri;

        await nwaku2.start({
          relay: true,
          discv5Discovery: true,
          peerExchange: true,
          discv5BootstrapNode: enr,
        });

        waku = await createLightNode();

        await waku.start();
        const nwaku2Ma = await nwaku2.getMultiaddrWithId();

        await waku.libp2p.dialProtocol(nwaku2Ma, PeerExchangeCodec);
        await new Promise<void>((resolve) => {
          waku.libp2p.peerStore.addEventListener("change:protocols", (evt) => {
            if (evt.detail.protocols.includes(PeerExchangeCodec)) {
              resolve();
            }
          });
        });

        // the forced type casting is done in ref to https://github.com/libp2p/js-libp2p-interfaces/issues/338#issuecomment-1431643645
        const { connectionManager, registrar, peerStore } =
          waku.libp2p as unknown as Libp2pComponents;
        const components = {
          connectionManager: connectionManager,
          registrar: registrar,
          peerStore: peerStore,
        };

        return new PeerExchangeDiscovery(components);
      },
      teardown: async () => {
        await nwaku1?.stop();
        await nwaku2?.stop();
        await waku?.stop();
      },
    });
  });

  describe("Sharding", function () {
    let waku: LightNode;
    let nwaku1: NimGoNode;
    let nwaku2: NimGoNode;
    let nwaku3: NimGoNode;

    let attemptDialSpy: SinonSpy;

    beforeEach(async function () {
      nwaku1 = new NimGoNode(makeLogFileName(this) + "1");
      nwaku2 = new NimGoNode(makeLogFileName(this) + "2");
      nwaku3 = new NimGoNode(makeLogFileName(this) + "3");
    });

    afterEach(async function () {
      !!nwaku1 && nwaku1.stop();
      !!nwaku2 && nwaku2.stop();
      !!nwaku3 && nwaku3.stop();
      !!waku && waku.stop().catch((e) => console.log("Waku failed to stop", e));

      attemptDialSpy && attemptDialSpy.restore();
    });

    it.only("all px service nodes subscribed to the shard topic should be dialed", async function () {
      this.timeout(100_000);

      await nwaku1.start({
        topic: "/waku/2/rs/18/2",
        relay: true,
        discv5Discovery: true,
        peerExchange: true,
      });

      const enr1 = (await nwaku1.info()).enrUri;

      await nwaku2.start({
        topic: "/waku/2/rs/18/2",
        relay: true,
        discv5Discovery: true,
        peerExchange: true,
        discv5BootstrapNode: enr1,
      });

      const enr2 = (await nwaku2.info()).enrUri;

      await nwaku3.start({
        topic: "/waku/2/rs/18/2",
        relay: true,
        discv5Discovery: true,
        peerExchange: true,
        discv5BootstrapNode: enr2,
      });
      const nwaku3Ma = await nwaku3.getMultiaddrWithId();

      waku = await createLightNode({
        pubSubTopic: "/waku/2/rs/18/2",
        libp2p: {
          peerDiscovery: [
            bootstrap({ list: [nwaku3Ma.toString()] }),
            wakuPeerExchangeDiscovery(),
          ],
        },
      });

      await waku.start();

      attemptDialSpy = sinon.spy(
        (waku as any).connectionManager,
        "attemptDial"
      );

      await new Promise<void>((resolve) => {
        waku.libp2p.peerStore.addEventListener(
          "change:protocols",
          async (evt) => {
            if (evt.detail.protocols.includes(PeerExchangeCodec)) {
              resolve();
            }
          }
        );
      });

      const pxPeersDiscovered = new Set<PeerId>();

      await new Promise<void>((resolve) => {
        waku.libp2p.addEventListener("peer:discovery", async (evt) => {
          const peerId = evt.detail.id;
          const tags = (await waku.libp2p.peerStore.getTags(peerId)).map(
            (t) => t.name
          );
          if (tags.includes(Tags.PEER_EXCHANGE)) {
            pxPeersDiscovered.add(peerId);
            if (pxPeersDiscovered.size === 2) {
              resolve();
            }
          }
        });
      });

      await delay(1000);

      expect(attemptDialSpy.callCount).to.equal(3);
    });

    it.only("px service nodes not subscribed to the shard should not be dialed", async function () {
      this.timeout(100_000);

      // this service node is not subscribed to the shard
      await nwaku1.start({
        topic: "/waku/2/rs/17/0",
        relay: true,
        discv5Discovery: true,
        peerExchange: true,
      });

      const enr1 = (await nwaku1.info()).enrUri;

      await nwaku2.start({
        topic: "/waku/2/rs/18/2",
        relay: true,
        discv5Discovery: true,
        peerExchange: true,
        discv5BootstrapNode: enr1,
      });

      const enr2 = (await nwaku2.info()).enrUri;

      await nwaku3.start({
        relay: true,
        discv5Discovery: true,
        peerExchange: true,
        discv5BootstrapNode: enr2,
      });
      const nwaku3Ma = await nwaku3.getMultiaddrWithId();

      waku = await createLightNode({
        pubSubTopic: "/waku/2/rs/18/2",
        libp2p: {
          peerDiscovery: [
            bootstrap({ list: [nwaku3Ma.toString()] }),
            wakuPeerExchangeDiscovery(),
          ],
        },
      });

      attemptDialSpy = sinon.spy(
        (waku as any).connectionManager,
        "attemptDial"
      );

      await waku.start();

      const pxPeersDiscovered = new Set<PeerId>();

      await new Promise<void>((resolve) => {
        waku.libp2p.addEventListener("peer:discovery", async (evt) => {
          const peerId = evt.detail.id;
          const tags = (await waku.libp2p.peerStore.getTags(peerId)).map(
            (t) => t.name
          );
          if (tags.includes(Tags.PEER_EXCHANGE)) {
            pxPeersDiscovered.add(peerId);
            if (pxPeersDiscovered.size === 1) {
              resolve();
            }
          }
        });
      });

      await delay(1000);

      expect(attemptDialSpy.callCount).to.equal(2);
    });
  });
});<|MERGE_RESOLUTION|>--- conflicted
+++ resolved
@@ -151,11 +151,7 @@
     });
   });
 
-<<<<<<< HEAD
-  describe("Compliance Test", async function () {
-=======
   describe("Compliance Test", function () {
->>>>>>> 376bcf2a
     this.timeout(55_000);
 
     let waku: LightNode;
@@ -232,9 +228,9 @@
     });
 
     afterEach(async function () {
-      !!nwaku1 && nwaku1.stop();
-      !!nwaku2 && nwaku2.stop();
-      !!nwaku3 && nwaku3.stop();
+      await nwaku1?.stop();
+      await nwaku2?.stop();
+      await nwaku3?.stop();
       !!waku && waku.stop().catch((e) => console.log("Waku failed to stop", e));
 
       attemptDialSpy && attemptDialSpy.restore();
@@ -289,30 +285,29 @@
       );
 
       await new Promise<void>((resolve) => {
-        waku.libp2p.peerStore.addEventListener(
-          "change:protocols",
-          async (evt) => {
-            if (evt.detail.protocols.includes(PeerExchangeCodec)) {
-              resolve();
+        waku.libp2p.peerStore.addEventListener("change:protocols", (evt) => {
+          if (evt.detail.protocols.includes(PeerExchangeCodec)) {
+            resolve();
+          }
+        });
+      });
+
+      const pxPeersDiscovered = new Set<PeerId>();
+
+      await new Promise<void>((resolve) => {
+        waku.libp2p.addEventListener("peer:discovery", (evt) => {
+          void (async () => {
+            const peerId = evt.detail.id;
+            const tags = (await waku.libp2p.peerStore.getTags(peerId)).map(
+              (t) => t.name
+            );
+            if (tags.includes(Tags.PEER_EXCHANGE)) {
+              pxPeersDiscovered.add(peerId);
+              if (pxPeersDiscovered.size === 2) {
+                resolve();
+              }
             }
-          }
-        );
-      });
-
-      const pxPeersDiscovered = new Set<PeerId>();
-
-      await new Promise<void>((resolve) => {
-        waku.libp2p.addEventListener("peer:discovery", async (evt) => {
-          const peerId = evt.detail.id;
-          const tags = (await waku.libp2p.peerStore.getTags(peerId)).map(
-            (t) => t.name
-          );
-          if (tags.includes(Tags.PEER_EXCHANGE)) {
-            pxPeersDiscovered.add(peerId);
-            if (pxPeersDiscovered.size === 2) {
-              resolve();
-            }
-          }
+          })();
         });
       });
 
@@ -372,17 +367,19 @@
       const pxPeersDiscovered = new Set<PeerId>();
 
       await new Promise<void>((resolve) => {
-        waku.libp2p.addEventListener("peer:discovery", async (evt) => {
-          const peerId = evt.detail.id;
-          const tags = (await waku.libp2p.peerStore.getTags(peerId)).map(
-            (t) => t.name
-          );
-          if (tags.includes(Tags.PEER_EXCHANGE)) {
-            pxPeersDiscovered.add(peerId);
-            if (pxPeersDiscovered.size === 1) {
-              resolve();
+        waku.libp2p.addEventListener("peer:discovery", (evt) => {
+          void (async () => {
+            const peerId = evt.detail.id;
+            const tags = (await waku.libp2p.peerStore.getTags(peerId)).map(
+              (t) => t.name
+            );
+            if (tags.includes(Tags.PEER_EXCHANGE)) {
+              pxPeersDiscovered.add(peerId);
+              if (pxPeersDiscovered.size === 1) {
+                resolve();
+              }
             }
-          }
+          })();
         });
       });
 
