--- conflicted
+++ resolved
@@ -142,11 +142,7 @@
       TestEncoder,
       { payload: utf8ToBytes(messageText) },
       {
-<<<<<<< HEAD
-        peerId: nimPeerId,
-=======
         peerId: nimPeerId
->>>>>>> ff3ffdd1
       }
     );
     log("Ack received", pushResponse);
