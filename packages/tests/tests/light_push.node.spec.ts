--- conflicted
+++ resolved
@@ -6,21 +6,15 @@
 import { expect } from "chai";
 import debug from "debug";
 
-<<<<<<< HEAD
-import { delay, makeLogFileName, NOISE_KEY_1 } from "../src/index.js";
-import { MessageRpcResponse } from "../src/node/interfaces.js";
-import { base64ToUtf8, NimGoNode } from "../src/node/nwaku.js";
-=======
 import {
   base64ToUtf8,
   delay,
-  generateRandomUint8Array,
   makeLogFileName,
-  MessageRpcResponse,
+  NimGoNode,
   NOISE_KEY_1,
-  Nwaku,
 } from "../src/index.js";
->>>>>>> 123eabec
+import { MessageRpcResponse } from "../src/node/interfaces.js";
+import { generateRandomUint8Array } from "../src/random_array.js";
 
 const log = debug("waku:test:lightpush");
 
@@ -33,31 +27,17 @@
   let waku: LightNode;
   let nwaku: NimGoNode;
 
-<<<<<<< HEAD
-  afterEach(async function () {
-    !!nwaku &&
-      nwaku.stop().catch((e) => console.log("Nwaku failed to stop", e));
-    !!waku && waku.stop().catch((e) => console.log("Waku failed to stop", e));
-  });
-
-  it("Push successfully", async function () {
-    this.timeout(15_000);
-
-    nwaku = new NimGoNode(makeLogFileName(this));
-    await nwaku.start({ lightpush: true, relay: true });
-=======
   const runNodes = async (
     context: Mocha.Context,
     pubSubTopic?: string
   ): Promise<void> => {
     const nwakuOptional = pubSubTopic ? { topics: pubSubTopic } : {};
-    nwaku = new Nwaku(makeLogFileName(context));
+    nwaku = new NimGoNode(makeLogFileName(context));
     await nwaku.start({
       lightpush: true,
       relay: true,
       ...nwakuOptional,
     });
->>>>>>> 123eabec
 
     waku = await createLightNode({
       pubSubTopic,
@@ -112,16 +92,8 @@
     });
     expect(pushResponse.recipients.length).to.greaterThan(0);
 
-<<<<<<< HEAD
-    nwaku = new NimGoNode(makeLogFileName(this));
-    await nwaku.start({
-      lightpush: true,
-      topics: customPubSubTopic,
-      relay: true,
-=======
     pushResponse = await waku.lightPush.send(TestEncoder, {
       payload: generateRandomUint8Array(65536),
->>>>>>> 123eabec
     });
     expect(pushResponse.recipients.length).to.greaterThan(0);
   });
