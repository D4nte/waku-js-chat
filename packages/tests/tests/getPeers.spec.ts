import type { Connection, Peer, PeerStore } from "@libp2p/interface";
import { createSecp256k1PeerId } from "@libp2p/peer-id-factory";
import { LightPushCodec, waitForRemotePeer } from "@waku/core";
import {
  ContentTopicInfo,
  createLightNode,
  Libp2pComponents,
  type LightNode,
  Protocols,
  ShardInfo,
  Tags,
  utf8ToBytes
} from "@waku/sdk";
import { shardInfoToPubsubTopics } from "@waku/utils";
import { getConnectedPeersForProtocolAndShard } from "@waku/utils/libp2p";
import { expect } from "chai";
import fc from "fast-check";
import Sinon from "sinon";

<<<<<<< HEAD
import { makeLogFileName } from "../src/log_file.js";
import { NimGoNode } from "../src/node/node.js";
import { tearDownNodes } from "../src/teardown.js";

describe("getConnectedPeersForProtocolAndShard", function () {
  let waku: LightNode;
  let serviceNode1: NimGoNode;
  let serviceNode2: NimGoNode;
=======
import { makeLogFileName, ServiceNode, tearDownNodes } from "../src/index.js";

describe("getConnectedPeersForProtocolAndShard", function () {
  let waku: LightNode;
  let serviceNode1: ServiceNode;
  let serviceNode2: ServiceNode;
>>>>>>> 477c2a59
  const contentTopic = "/test/2/waku-light-push/utf8";

  this.beforeEach(async function () {
    this.timeout(15000);
<<<<<<< HEAD
    serviceNode1 = new NimGoNode(makeLogFileName(this) + "1");
    serviceNode2 = new NimGoNode(makeLogFileName(this) + "2");
=======
    serviceNode1 = new ServiceNode(makeLogFileName(this) + "1");
    serviceNode2 = new ServiceNode(makeLogFileName(this) + "2");
>>>>>>> 477c2a59
  });

  afterEach(async function () {
    this.timeout(15000);
    await tearDownNodes([serviceNode1, serviceNode2], waku);
  });

  it("same cluster, same shard: nodes connect", async function () {
    this.timeout(15000);

    const shardInfo: ShardInfo = {
      clusterId: 1,
      shards: [1]
    };

    await serviceNode1.start({
      discv5Discovery: true,
      peerExchange: true,
      clusterId: shardInfo.clusterId,
      pubsubTopic: shardInfoToPubsubTopics(shardInfo),
      lightpush: true,
      relay: true
    });

    const serviceNodeMa = await serviceNode1.getMultiaddrWithId();

    waku = await createLightNode({ shardInfo });
    await waku.start();
    await waku.libp2p.dialProtocol(serviceNodeMa, LightPushCodec);
    await waitForRemotePeer(waku, [Protocols.LightPush]);
    const peers = await getConnectedPeersForProtocolAndShard(
      waku.libp2p.getConnections(),
      waku.libp2p.peerStore,
      waku.libp2p.getProtocols(),
      shardInfo
    );
    expect(peers.length).to.be.greaterThan(0);
  });

  it("same cluster, different shard: nodes connect", async function () {
    this.timeout(15000);

    const shardInfo: ShardInfo = {
      clusterId: 1,
      shards: [1]
    };

    const shardInfoServiceNode: ShardInfo = {
      clusterId: 1,
      shards: [2]
    };

    await serviceNode1.start({
      discv5Discovery: true,
      peerExchange: true,
      clusterId: shardInfoServiceNode.clusterId,
      pubsubTopic: shardInfoToPubsubTopics(shardInfoServiceNode),
      lightpush: true,
      relay: true
    });

    const serviceNodeMa = await serviceNode1.getMultiaddrWithId();

    waku = await createLightNode({ shardInfo });
    await waku.libp2p.dialProtocol(serviceNodeMa, LightPushCodec);
    await waku.start();
    await waitForRemotePeer(waku, [Protocols.LightPush]);

    const peers = await getConnectedPeersForProtocolAndShard(
      waku.libp2p.getConnections(),
      waku.libp2p.peerStore,
      waku.libp2p.getProtocols(),
      shardInfo
    );
    expect(peers.length).to.be.greaterThan(0);
  });

  it("different cluster, same shard: nodes don't connect", async function () {
    this.timeout(15000);

    const shardInfo1: ShardInfo = {
      clusterId: 1,
      shards: [1]
    };

    const shardInfo2: ShardInfo = {
      clusterId: 2,
      shards: [1]
    };

    // we start one node in a separate cluster
    await serviceNode1.start({
      discv5Discovery: true,
      peerExchange: true,
      clusterId: shardInfo1.clusterId,
      pubsubTopic: shardInfoToPubsubTopics(shardInfo1),
      lightpush: true,
      relay: true
    });

    // and another node in the same cluster cluster as our node
    await serviceNode2.start({
      discv5Discovery: true,
      peerExchange: true,
      clusterId: shardInfo2.clusterId,
      pubsubTopic: shardInfoToPubsubTopics(shardInfo2),
      lightpush: true,
      relay: true
    });

    const serviceNode1Ma = await serviceNode1.getMultiaddrWithId();
    const serviceNode2Ma = await serviceNode2.getMultiaddrWithId();

    waku = await createLightNode({ shardInfo: shardInfo2 });
    await waku.libp2p.dialProtocol(serviceNode1Ma, LightPushCodec);
    await waku.libp2p.dialProtocol(serviceNode2Ma, LightPushCodec);

    await waku.start();
    await waitForRemotePeer(waku, [Protocols.LightPush]);

    const peers = await getConnectedPeersForProtocolAndShard(
      waku.libp2p.getConnections(),
      waku.libp2p.peerStore,
      waku.libp2p.getProtocols(),
      shardInfo2
    );
    expect(peers.length).to.be.equal(1);
  });

  it("different cluster, different shard: nodes don't connect", async function () {
    this.timeout(15000);

    const shardInfo1: ShardInfo = {
      clusterId: 1,
      shards: [1]
    };

    const shardInfo2: ShardInfo = {
      clusterId: 2,
      shards: [2]
    };

    // we start one node in a separate cluster
    await serviceNode1.start({
      discv5Discovery: true,
      peerExchange: true,
      clusterId: shardInfo1.clusterId,
      pubsubTopic: shardInfoToPubsubTopics(shardInfo1),
      lightpush: true,
      relay: true
    });

    // and another node in the same cluster cluster as our node
<<<<<<< HEAD
    const serviceNode2 = new NimGoNode(makeLogFileName(this) + "2");
=======
    const serviceNode2 = new ServiceNode(makeLogFileName(this) + "2");
>>>>>>> 477c2a59
    await serviceNode2.start({
      discv5Discovery: true,
      peerExchange: true,
      clusterId: shardInfo2.clusterId,
      pubsubTopic: shardInfoToPubsubTopics(shardInfo2),
      lightpush: true,
      relay: true
    });

    const serviceNodeMa1 = await serviceNode1.getMultiaddrWithId();
    const serviceNodeMa2 = await serviceNode2.getMultiaddrWithId();

    waku = await createLightNode({ shardInfo: shardInfo2 });
    await waku.libp2p.dialProtocol(serviceNodeMa1, LightPushCodec);
    await waku.libp2p.dialProtocol(serviceNodeMa2, LightPushCodec);
    await waku.start();
    await waitForRemotePeer(waku, [Protocols.LightPush]);

    const peers = await getConnectedPeersForProtocolAndShard(
      waku.libp2p.getConnections(),
      waku.libp2p.peerStore,
      waku.libp2p.getProtocols(),
      shardInfo2
    );
    expect(peers.length).to.be.equal(1);
  });

  it("same cluster, same shard: nodes connect (autosharding)", async function () {
    this.timeout(15000);

    const shardInfo: ContentTopicInfo = {
      clusterId: 1,
      contentTopics: [contentTopic]
    };

    await serviceNode1.start({
      discv5Discovery: true,
      peerExchange: true,
      clusterId: shardInfo.clusterId,
      pubsubTopic: shardInfoToPubsubTopics(shardInfo),
      lightpush: true,
      relay: true
    });

    const serviceNodeMa = await serviceNode1.getMultiaddrWithId();

    waku = await createLightNode({ shardInfo });
    await waku.start();
    await waku.libp2p.dialProtocol(serviceNodeMa, LightPushCodec);
    await waitForRemotePeer(waku, [Protocols.LightPush]);
    const peers = await getConnectedPeersForProtocolAndShard(
      waku.libp2p.getConnections(),
      waku.libp2p.peerStore,
      waku.libp2p.getProtocols(),
      shardInfo
    );
    expect(peers.length).to.be.greaterThan(0);
  });

  it("same cluster, different shard: nodes connect (autosharding)", async function () {
    this.timeout(15000);

    const shardInfo1: ContentTopicInfo = {
      clusterId: 1,
      contentTopics: [contentTopic]
    };

    const shardInfo2: ContentTopicInfo = {
      clusterId: 1,
      contentTopics: ["/test/5/waku-light-push/utf8"]
    };

    // Separate shard
    await serviceNode1.start({
      discv5Discovery: true,
      peerExchange: true,
      clusterId: shardInfo1.clusterId,
      pubsubTopic: shardInfoToPubsubTopics(shardInfo1),
      lightpush: true,
      relay: true
    });

    // Same shard
    await serviceNode2.start({
      discv5Discovery: true,
      peerExchange: true,
      clusterId: shardInfo2.clusterId,
      pubsubTopic: shardInfoToPubsubTopics(shardInfo2),
      lightpush: true,
      relay: true
    });

    const serviceNode1Ma = await serviceNode1.getMultiaddrWithId();
    const serviceNode2Ma = await serviceNode2.getMultiaddrWithId();

    waku = await createLightNode({ shardInfo: shardInfo2 });
    await waku.libp2p.dialProtocol(serviceNode1Ma, LightPushCodec);
    await waku.libp2p.dialProtocol(serviceNode2Ma, LightPushCodec);

    await waku.start();
    await waitForRemotePeer(waku, [Protocols.LightPush]);

    const peers = await getConnectedPeersForProtocolAndShard(
      waku.libp2p.getConnections(),
      waku.libp2p.peerStore,
      waku.libp2p.getProtocols(),
      shardInfo2
    );
    expect(peers.length).to.be.equal(1);
  });

  it("different cluster, same shard: nodes don't connect (autosharding)", async function () {
    this.timeout(15000);

    const shardInfo1: ContentTopicInfo = {
      clusterId: 1,
      contentTopics: [contentTopic]
    };

    const shardInfo2: ContentTopicInfo = {
      clusterId: 2,
      contentTopics: [contentTopic]
    };

    // we start one node in a separate cluster
    await serviceNode1.start({
      discv5Discovery: true,
      peerExchange: true,
      clusterId: shardInfo1.clusterId,
      pubsubTopic: shardInfoToPubsubTopics(shardInfo1),
      lightpush: true,
      relay: true
    });

    // and another node in the same cluster cluster as our node
    await serviceNode2.start({
      discv5Discovery: true,
      peerExchange: true,
      clusterId: shardInfo2.clusterId,
      pubsubTopic: shardInfoToPubsubTopics(shardInfo2),
      lightpush: true,
      relay: true
    });

    const serviceNode1Ma = await serviceNode1.getMultiaddrWithId();
    const serviceNode2Ma = await serviceNode2.getMultiaddrWithId();

    waku = await createLightNode({ shardInfo: shardInfo2 });
    await waku.libp2p.dialProtocol(serviceNode1Ma, LightPushCodec);
    await waku.libp2p.dialProtocol(serviceNode2Ma, LightPushCodec);

    await waku.start();
    await waitForRemotePeer(waku, [Protocols.LightPush]);

    const peers = await getConnectedPeersForProtocolAndShard(
      waku.libp2p.getConnections(),
      waku.libp2p.peerStore,
      waku.libp2p.getProtocols(),
      shardInfo2
    );
    expect(peers.length).to.be.equal(1);
  });

  it("different cluster, different shard: nodes don't connect (autosharding)", async function () {
    this.timeout(15000);

    const shardInfo1: ContentTopicInfo = {
      clusterId: 1,
      contentTopics: [contentTopic]
    };

    const shardInfo2: ContentTopicInfo = {
      clusterId: 2,
      contentTopics: ["/test/5/waku-light-push/utf8"]
    };

    // we start one node in a separate cluster
    await serviceNode1.start({
      discv5Discovery: true,
      peerExchange: true,
      clusterId: shardInfo1.clusterId,
      pubsubTopic: shardInfoToPubsubTopics(shardInfo1),
      lightpush: true,
      relay: true
    });

    // and another node in the same cluster cluster as our node
<<<<<<< HEAD
    const serviceNode2 = new NimGoNode(makeLogFileName(this) + "2");
=======
    const serviceNode2 = new ServiceNode(makeLogFileName(this) + "2");
>>>>>>> 477c2a59
    await serviceNode2.start({
      discv5Discovery: true,
      peerExchange: true,
      clusterId: shardInfo2.clusterId,
      pubsubTopic: shardInfoToPubsubTopics(shardInfo2),
      lightpush: true,
      relay: true
    });

    const serviceNodeMa1 = await serviceNode1.getMultiaddrWithId();
    const serviceNodeMa2 = await serviceNode2.getMultiaddrWithId();

    waku = await createLightNode({ shardInfo: shardInfo2 });
    await waku.libp2p.dialProtocol(serviceNodeMa1, LightPushCodec);
    await waku.libp2p.dialProtocol(serviceNodeMa2, LightPushCodec);
    await waku.start();
    await waitForRemotePeer(waku, [Protocols.LightPush]);

    const peers = await getConnectedPeersForProtocolAndShard(
      waku.libp2p.getConnections(),
      waku.libp2p.peerStore,
      waku.libp2p.getProtocols(),
      shardInfo2
    );
    expect(peers.length).to.be.equal(1);
  });
});
describe("getPeers", function () {
  let peerStore: PeerStore;
  let connectionManager: Libp2pComponents["connectionManager"];
  let waku: LightNode;
  const lowPingBytes = utf8ToBytes("50");
  const midPingBytes = utf8ToBytes("100");
  const highPingBytes = utf8ToBytes("200");

  let lowPingBootstrapPeer: Peer,
    lowPingNonBootstrapPeer: Peer,
    midPingBootstrapPeer: Peer,
    midPingNonBootstrapPeer: Peer,
    highPingBootstrapPeer: Peer,
    highPingNonBootstrapPeer: Peer,
    differentCodecPeer: Peer,
    anotherDifferentCodecPeer: Peer;

  let bootstrapPeers: Peer[];
  let nonBootstrapPeers: Peer[];
  let allPeers: Peer[];

  beforeEach(async function () {
    this.timeout(10_000);
    waku = await createLightNode();
    peerStore = waku.libp2p.peerStore;
    connectionManager = waku.libp2p.components.connectionManager;

    const [
      lowPingBootstrapPeerId,
      lowPingNonBootstrapPeerId,
      midPingBootstrapPeerId,
      midPingNonBootstrapPeerId,
      highPingBootstrapPeerId,
      highPingNonBootstrapPeerId,
      differentCodecPeerId,
      anotherDifferentCodecPeerId
    ] = await Promise.all([
      createSecp256k1PeerId(),
      createSecp256k1PeerId(),
      createSecp256k1PeerId(),
      createSecp256k1PeerId(),
      createSecp256k1PeerId(),
      createSecp256k1PeerId(),
      createSecp256k1PeerId(),
      createSecp256k1PeerId()
    ]);

    lowPingBootstrapPeer = {
      id: lowPingBootstrapPeerId,
      protocols: [waku.lightPush.multicodec],
      metadata: new Map().set("ping", lowPingBytes),
      tags: new Map().set(Tags.BOOTSTRAP, {})
    } as Peer;
    lowPingNonBootstrapPeer = {
      id: lowPingNonBootstrapPeerId,
      protocols: [waku.lightPush.multicodec],
      metadata: new Map().set("ping", lowPingBytes),
      tags: new Map().set(Tags.PEER_EXCHANGE, {})
    } as Peer;
    midPingBootstrapPeer = {
      id: midPingBootstrapPeerId,
      protocols: [waku.lightPush.multicodec],
      metadata: new Map().set("ping", midPingBytes),
      tags: new Map().set(Tags.BOOTSTRAP, {})
    } as Peer;
    midPingNonBootstrapPeer = {
      id: midPingNonBootstrapPeerId,
      protocols: [waku.lightPush.multicodec],
      metadata: new Map().set("ping", midPingBytes),
      tags: new Map().set(Tags.PEER_EXCHANGE, {})
    } as Peer;
    highPingBootstrapPeer = {
      id: highPingBootstrapPeerId,
      protocols: [waku.lightPush.multicodec],
      metadata: new Map().set("ping", highPingBytes),
      tags: new Map().set(Tags.BOOTSTRAP, {})
    } as Peer;
    highPingNonBootstrapPeer = {
      id: highPingNonBootstrapPeerId,
      protocols: [waku.lightPush.multicodec],
      metadata: new Map().set("ping", highPingBytes),
      tags: new Map().set(Tags.PEER_EXCHANGE, {})
    } as Peer;
    differentCodecPeer = {
      id: differentCodecPeerId,
      protocols: ["different/1"],
      metadata: new Map().set("ping", lowPingBytes),
      tags: new Map().set(Tags.BOOTSTRAP, {})
    } as Peer;
    anotherDifferentCodecPeer = {
      id: anotherDifferentCodecPeerId,
      protocols: ["different/2"],
      metadata: new Map().set("ping", lowPingBytes),
      tags: new Map().set(Tags.BOOTSTRAP, {})
    } as Peer;

    bootstrapPeers = [
      lowPingBootstrapPeer,
      midPingBootstrapPeer,
      highPingBootstrapPeer
    ];

    nonBootstrapPeers = [
      lowPingNonBootstrapPeer,
      midPingNonBootstrapPeer,
      highPingNonBootstrapPeer
    ];

    allPeers = [
      ...bootstrapPeers,
      ...nonBootstrapPeers,
      differentCodecPeer,
      anotherDifferentCodecPeer
    ];

    Sinon.stub(peerStore, "get").callsFake(async (peerId) => {
      return allPeers.find((peer) => peer.id.equals(peerId))!;
    });

    Sinon.stub(peerStore, "forEach").callsFake(async (callback) => {
      for (const peer of allPeers) {
        callback(peer);
      }
    });

    // assume all peers have an opened connection
    Sinon.stub(connectionManager, "getConnections").callsFake(() => {
      const connections: Connection[] = [];
      for (const peer of allPeers) {
        connections.push({
          status: "open",
          remotePeer: peer.id
        } as unknown as Connection);
      }
      return connections;
    });
  });

  this.afterEach(function () {
    Sinon.restore();
  });

  describe("getPeers with varying maxBootstrapPeers", function () {
    const maxBootstrapPeersValues = [1, 2, 3, 4, 5, 6, 7];

    maxBootstrapPeersValues.forEach((maxBootstrapPeers) => {
      describe(`maxBootstrapPeers=${maxBootstrapPeers}`, function () {
        it(`numPeers=1 -- returns one bootstrap peer `, async function () {
          const result = (await (waku.lightPush as any).getPeers({
            numPeers: 1,
            maxBootstrapPeers
          })) as Peer[];

          // Should only have 1 peer
          expect(result).to.have.lengthOf(1);

          // The peer should be a bootstrap peer
          expect(result[0].tags.has(Tags.BOOTSTRAP)).to.be.true;

          // Peer should be of the same protocol
          expect(result[0].protocols.includes(waku.lightPush.multicodec)).to.be
            .true;

          // Peer should have the lowest ping
          expect(result[0].metadata.get("ping")).to.equal(lowPingBytes);
        });

        it(`numPeers=2 -- returns total 2 peers, with max ${maxBootstrapPeers} bootstrap peers`, async function () {
          const result = (await (waku.lightPush as any).getPeers({
            numPeers: 2,
            maxBootstrapPeers
          })) as Peer[];

          // Should only have 2 peers
          expect(result).to.have.lengthOf(2);

          // Should only have ${maxBootstrapPeers} bootstrap peers
          expect(
            result.filter((peer: Peer) => peer.tags.has(Tags.BOOTSTRAP)).length
          ).to.be.lessThanOrEqual(maxBootstrapPeers);

          // Should return peers with the same protocol
          expect(
            result.every((peer: Peer) =>
              peer.protocols.includes(waku.lightPush.multicodec)
            )
          ).to.be.true;

          // All peers should be sorted by latency
          // 0th index should be the lowest ping of all peers returned
          expect(result[0].metadata.get("ping")).to.equal(lowPingBytes);
        });

        it(`numPeers=3 -- returns total 3 peers, with max ${maxBootstrapPeers} bootstrap peers`, async function () {
          const result = (await (waku.lightPush as any).getPeers({
            numPeers: 3,
            maxBootstrapPeers
          })) as Peer[];

          // Should only have 3 peers
          expect(result).to.have.lengthOf(3);

          // Should only have ${maxBootstrapPeers} bootstrap peers
          expect(
            result.filter((peer: Peer) => peer.tags.has(Tags.BOOTSTRAP)).length
          ).to.be.lessThanOrEqual(maxBootstrapPeers);

          // Should return peers with the same protocol
          expect(
            result.every((peer: Peer) =>
              peer.protocols.includes(waku.lightPush.multicodec)
            )
          ).to.be.true;

          // All peers should be sorted by latency
          // 0th index should be the lowest ping of all peers returned
          expect(result[0].metadata.get("ping")).to.equal(lowPingBytes);
        });

        it(`numPeers=4 -- returns total 4 peers, with max ${maxBootstrapPeers} bootstrap peers`, async function () {
          const result = (await (waku.lightPush as any).getPeers({
            numPeers: 4,
            maxBootstrapPeers
          })) as Peer[];

          // Should only have 4 peers
          expect(result).to.have.lengthOf(4);

          // Should only have ${maxBootstrapPeers} bootstrap peers
          expect(
            result.filter((peer: Peer) => peer.tags.has(Tags.BOOTSTRAP)).length
          ).to.be.lessThanOrEqual(maxBootstrapPeers);

          // Should return peers with the same protocol
          expect(
            result.every((peer: Peer) =>
              peer.protocols.includes(waku.lightPush.multicodec)
            )
          ).to.be.true;

          // All peers should be sorted by latency
          // 0th index should be the lowest ping of all peers returned
          expect(result[0].metadata.get("ping")).to.equal(lowPingBytes);
        });

        it(`numPeers=0 -- returns all peers including all non-bootstrap with maxBootstrapPeers: ${maxBootstrapPeers}`, async function () {
          const result = (await (waku.lightPush as any).getPeers({
            numPeers: 0,
            maxBootstrapPeers
          })) as Peer[];

          // Should have all non-bootstrap peers + ${maxBootstrapPeers} bootstrap peers
          // Unless bootstrapPeers.length < maxBootstrapPeers
          // Then it should be all non-bootstrap peers + bootstrapPeers.length
          if (maxBootstrapPeers > bootstrapPeers.length) {
            expect(result).to.have.lengthOf(
              nonBootstrapPeers.length + bootstrapPeers.length
            );
          } else {
            expect(result).to.have.lengthOf(
              nonBootstrapPeers.length + maxBootstrapPeers
            );
          }

          // All peers should be bootstrap peers
          expect(
            result.filter((peer: Peer) => peer.tags.has(Tags.BOOTSTRAP)).length
          ).to.be.lessThanOrEqual(maxBootstrapPeers);

          // Peers should be of the same protocol
          expect(
            result.every((peer: Peer) =>
              peer.protocols.includes(waku.lightPush.multicodec)
            )
          ).to.be.true;

          // All peers returned should be sorted by latency
          // 0th index should be the lowest ping of all peers returned
          expect(result[0].metadata.get("ping")).to.equal(lowPingBytes);
        });
      });
    });
  });

  describe("getPeers property-based tests", function () {
    it("should return the correct number of peers based on numPeers and maxBootstrapPeers", async function () {
      await fc.assert(
        fc.asyncProperty(
          //max bootstrap peers
          fc.integer({ min: 1, max: 100 }),
          //numPeers
          fc.integer({ min: 0, max: 100 }),
          async (maxBootstrapPeers, numPeers) => {
            const result = (await (waku.lightPush as any).getPeers({
              numPeers,
              maxBootstrapPeers
            })) as Peer[];

            if (numPeers === 0) {
              // Expect all peers when numPeers is 0
              expect(result.length).to.be.greaterThanOrEqual(1);
            } else {
              // Expect up to numPeers peers
              expect(result.length).to.be.lessThanOrEqual(numPeers);
            }
          }
        ),
        {
          verbose: true
        }
      );
    });
  });
});<|MERGE_RESOLUTION|>--- conflicted
+++ resolved
@@ -17,34 +17,18 @@
 import fc from "fast-check";
 import Sinon from "sinon";
 
-<<<<<<< HEAD
-import { makeLogFileName } from "../src/log_file.js";
-import { NimGoNode } from "../src/node/node.js";
-import { tearDownNodes } from "../src/teardown.js";
-
-describe("getConnectedPeersForProtocolAndShard", function () {
-  let waku: LightNode;
-  let serviceNode1: NimGoNode;
-  let serviceNode2: NimGoNode;
-=======
 import { makeLogFileName, ServiceNode, tearDownNodes } from "../src/index.js";
 
 describe("getConnectedPeersForProtocolAndShard", function () {
   let waku: LightNode;
   let serviceNode1: ServiceNode;
   let serviceNode2: ServiceNode;
->>>>>>> 477c2a59
   const contentTopic = "/test/2/waku-light-push/utf8";
 
   this.beforeEach(async function () {
     this.timeout(15000);
-<<<<<<< HEAD
-    serviceNode1 = new NimGoNode(makeLogFileName(this) + "1");
-    serviceNode2 = new NimGoNode(makeLogFileName(this) + "2");
-=======
     serviceNode1 = new ServiceNode(makeLogFileName(this) + "1");
     serviceNode2 = new ServiceNode(makeLogFileName(this) + "2");
->>>>>>> 477c2a59
   });
 
   afterEach(async function () {
@@ -198,11 +182,7 @@
     });
 
     // and another node in the same cluster cluster as our node
-<<<<<<< HEAD
-    const serviceNode2 = new NimGoNode(makeLogFileName(this) + "2");
-=======
     const serviceNode2 = new ServiceNode(makeLogFileName(this) + "2");
->>>>>>> 477c2a59
     await serviceNode2.start({
       discv5Discovery: true,
       peerExchange: true,
@@ -390,11 +370,7 @@
     });
 
     // and another node in the same cluster cluster as our node
-<<<<<<< HEAD
-    const serviceNode2 = new NimGoNode(makeLogFileName(this) + "2");
-=======
     const serviceNode2 = new ServiceNode(makeLogFileName(this) + "2");
->>>>>>> 477c2a59
     await serviceNode2.start({
       discv5Discovery: true,
       peerExchange: true,
