import { LightNode } from "@waku/interfaces";
import { createEncoder, utf8ToBytes } from "@waku/sdk";
import { expect } from "chai";
import { describe } from "mocha";

import {
  afterEachCustom,
  beforeEachCustom,
<<<<<<< HEAD
  DefaultTestPubsubTopic,
=======
  DefaultTestShardInfo,
>>>>>>> 23efc78b
  ServiceNodesFleet
} from "../../src/index.js";
import {
  runMultipleNodes,
  teardownNodesWithRedundancy
} from "../filter/utils.js";

describe("Waku Light Push: Peer Management: E2E", function () {
  this.timeout(15000);
  let waku: LightNode;
  let serviceNodes: ServiceNodesFleet;

  beforeEachCustom(this, async () => {
    [serviceNodes, waku] = await runMultipleNodes(
      this.ctx,
      DefaultTestShardInfo,
      undefined,
      5
    );
  });

  afterEachCustom(this, async () => {
    await teardownNodesWithRedundancy(serviceNodes, waku);
  });

  const encoder = createEncoder({
    pubsubTopic: DefaultTestPubsubTopic,
    contentTopic: "/test"
  });

  it("Number of peers are maintained correctly", async function () {
    const { successes, failures } = await waku.lightPush.send(encoder, {
      payload: utf8ToBytes("Hello_World")
    });

    expect(successes.length).to.be.greaterThan(0);
    expect(successes.length).to.be.equal(waku.lightPush.numPeersToUse);

    if (failures) {
      expect(failures.length).to.equal(0);
    }
  });

  it("Failed peers are renewed", async function () {
    // send a lightpush request -- should have all successes
    const response1 = await waku.lightPush.send(encoder, {
      payload: utf8ToBytes("Hello_World")
    });

    expect(response1.successes.length).to.be.equal(
      waku.lightPush.numPeersToUse
    );
    if (response1.failures) {
      expect(response1.failures.length).to.equal(0);
    }

    // disconnect from one peer to force a failure
    const peerToDisconnect = response1.successes[0];
    await waku.connectionManager.dropConnection(peerToDisconnect);

    // send another lightpush request -- should have all successes except the one that was disconnected
    const response2 = await waku.lightPush.send(encoder, {
      payload: utf8ToBytes("Hello_World")
    });

    // check that the peer that was disconnected is not in the new successes
    expect(response2.successes).to.not.include(peerToDisconnect);
    expect(response2.failures).to.have.length(1);
    expect(response2.failures?.[0].peerId).to.equal(peerToDisconnect);

    // send another lightpush request -- renewal should have triggerred and new peer should be used instead of the disconnected one
    const response3 = await waku.lightPush.send(encoder, {
      payload: utf8ToBytes("Hello_World")
    });

    expect(response3.successes.length).to.be.equal(
      waku.lightPush.numPeersToUse
    );

    expect(response3.successes).to.not.include(peerToDisconnect);
    if (response3.failures) {
      expect(response3.failures.length).to.equal(0);
    }
  });
});<|MERGE_RESOLUTION|>--- conflicted
+++ resolved
@@ -6,11 +6,7 @@
 import {
   afterEachCustom,
   beforeEachCustom,
-<<<<<<< HEAD
-  DefaultTestPubsubTopic,
-=======
   DefaultTestShardInfo,
->>>>>>> 23efc78b
   ServiceNodesFleet
 } from "../../src/index.js";
 import {
@@ -37,7 +33,7 @@
   });
 
   const encoder = createEncoder({
-    pubsubTopic: DefaultTestPubsubTopic,
+    pubsubTopicShardInfo: DefaultTestShardInfo,
     contentTopic: "/test"
   });
 
