--- conflicted
+++ resolved
@@ -19,7 +19,7 @@
   TestEncoder
 } from "./utils.js";
 
-describe("Waku Light Push", function () {
+describe.only("Waku Light Push", function () {
   // Set the timeout for all tests in this suite. Can be overwritten at test level
   this.timeout(15000);
   let waku: LightNode;
@@ -79,7 +79,6 @@
       payload: new Uint8Array()
     });
 
-<<<<<<< HEAD
     if (nwaku.type() == "go-waku") {
       expect(pushResponse.recipients.length).to.eq(1);
       expect(await messageCollector.waitForMessages(1)).to.eq(true);
@@ -89,13 +88,9 @@
       });
     } else {
       expect(pushResponse.recipients.length).to.eq(0);
-      expect(pushResponse.errors).to.include(SendError.REMOTE_PEER_REJECTED);
+      expect(pushResponse.errors).to.include(SendError.EMPTY_PAYLOAD);
       expect(await messageCollector.waitForMessages(1)).to.eq(false);
     }
-=======
-    expect(pushResponse.errors).to.include(SendError.EMPTY_PAYLOAD);
-    expect(await messageCollector.waitForMessages(1)).to.eq(false);
->>>>>>> 6aade791
   });
 
   TEST_STRING.forEach((testItem) => {
