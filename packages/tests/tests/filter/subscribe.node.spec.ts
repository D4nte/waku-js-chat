--- conflicted
+++ resolved
@@ -450,14 +450,6 @@
     });
     await waku.dial(await nwaku2.getMultiaddrWithId());
     await waitForRemotePeer(waku, [Protocols.Filter, Protocols.LightPush]);
-<<<<<<< HEAD
-
-=======
-    const subscription2 = await waku.filter.createSubscription(
-      undefined,
-      await nwaku2.getPeerId()
-    );
->>>>>>> 566e02e0
     await nwaku2.ensureSubscriptions([DefaultPubsubTopic]);
     // Send a message using the new subscription
     const newContentTopic = "/test/2/waku-filter";
