--- conflicted
+++ resolved
@@ -52,16 +52,12 @@
     const messageText = "hey, what's up?";
     const sent = { payload: utf8ToBytes(messageText) };
 
-<<<<<<< HEAD
-    const { iterator } = await toAsyncIterator(filter, TestDecoder);
-=======
     const { iterator } = await toAsyncIterator(
-      waku.filter,
+      filter,
       TestDecoder,
       {},
       { timeoutMs: 1000 }
     );
->>>>>>> 06e662c7
 
     await waku.lightPush.send(TestEncoder, sent);
     const { value } = await iterator.next();
@@ -73,16 +69,12 @@
 
   it("handles multiple messages", async function () {
     this.timeout(10000);
-<<<<<<< HEAD
-    const { iterator } = await toAsyncIterator(filter, TestDecoder);
-=======
     const { iterator } = await toAsyncIterator(
-      waku.filter,
+      filter,
       TestDecoder,
       {},
       { timeoutMs: 1000 }
     );
->>>>>>> 06e662c7
 
     await waku.lightPush.send(TestEncoder, {
       payload: utf8ToBytes("Filtering works!"),
@@ -100,16 +92,12 @@
 
   it("unsubscribes", async function () {
     this.timeout(10000);
-<<<<<<< HEAD
-    const { iterator, stop } = await toAsyncIterator(filter, TestDecoder);
-=======
     const { iterator, stop } = await toAsyncIterator(
-      waku.filter,
+      filter,
       TestDecoder,
       {},
       { timeoutMs: 1000 }
     );
->>>>>>> 06e662c7
 
     await waku.lightPush.send(TestEncoder, {
       payload: utf8ToBytes("This should be received"),
