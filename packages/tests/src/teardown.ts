import { LightNode, RelayNode } from "@waku/interfaces";
import debug from "debug";
import pRetry from "p-retry";

import { NimGoNode } from "./index.js";

const log = debug("waku:test");

<<<<<<< HEAD
export function tearDownNodes(
  nwakuNodes: NimGoNode[],
  wakuNodes: LightNode[] | RelayNode[]
): void {
  nwakuNodes.forEach((nwaku) => {
=======
export async function tearDownNodes(
  nwakuNodes: NimGoNode | NimGoNode[],
  wakuNodes: LightNode | LightNode[]
): Promise<void> {
  const nNodes = Array.isArray(nwakuNodes) ? nwakuNodes : [nwakuNodes];
  const wNodes = Array.isArray(wakuNodes) ? wakuNodes : [wakuNodes];

  const stopNwakuNodes = nNodes.map(async (nwaku) => {
>>>>>>> fe64da18
    if (nwaku) {
      await pRetry(
        async () => {
          try {
            await nwaku.stop();
          } catch (error) {
            log("Nwaku failed to stop:", error);
            throw error;
          }
        },
        { retries: 3 }
      );
    }
  });

  const stopWakuNodes = wNodes.map(async (waku) => {
    if (waku) {
      await pRetry(
        async () => {
          try {
            await waku.stop();
          } catch (error) {
            log("Waku failed to stop:", error);
            throw error;
          }
        },
        { retries: 3 }
      );
    }
  });

  await Promise.all([...stopNwakuNodes, ...stopWakuNodes]);
}<|MERGE_RESOLUTION|>--- conflicted
+++ resolved
@@ -1,4 +1,4 @@
-import { LightNode, RelayNode } from "@waku/interfaces";
+import { Waku } from "@waku/interfaces";
 import debug from "debug";
 import pRetry from "p-retry";
 
@@ -6,22 +6,14 @@
 
 const log = debug("waku:test");
 
-<<<<<<< HEAD
-export function tearDownNodes(
-  nwakuNodes: NimGoNode[],
-  wakuNodes: LightNode[] | RelayNode[]
-): void {
-  nwakuNodes.forEach((nwaku) => {
-=======
 export async function tearDownNodes(
   nwakuNodes: NimGoNode | NimGoNode[],
-  wakuNodes: LightNode | LightNode[]
+  wakuNodes: Waku | Waku[]
 ): Promise<void> {
   const nNodes = Array.isArray(nwakuNodes) ? nwakuNodes : [nwakuNodes];
   const wNodes = Array.isArray(wakuNodes) ? wakuNodes : [wakuNodes];
 
   const stopNwakuNodes = nNodes.map(async (nwaku) => {
->>>>>>> fe64da18
     if (nwaku) {
       await pRetry(
         async () => {
