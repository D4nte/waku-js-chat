import type { PeerId } from "@libp2p/interface/peer-id";
import { peerIdFromString } from "@libp2p/peer-id";
import { Multiaddr, multiaddr } from "@multiformats/multiaddr";
import { DefaultPubSubTopic } from "@waku/core";
import { isDefined } from "@waku/utils";
import { bytesToHex, hexToBytes } from "@waku/utils/bytes";
import debug from "debug";
import pRetry from "p-retry";
import portfinder from "portfinder";

import { existsAsync, mkdirAsync, openAsync } from "../async_fs.js";
import { delay } from "../delay.js";
import waitForLine from "../log_file.js";

import Dockerode from "./dockerode.js";
import {
  Args,
  KeyPair,
  LogLevel,
  MessageRpcQuery,
  MessageRpcResponse
} from "./interfaces.js";

const log = debug("waku:node");

const WAKU_SERVICE_NODE_PARAMS =
  process.env.WAKU_SERVICE_NODE_PARAMS ?? undefined;
const NODE_READY_LOG_LINE = "Node setup complete";

const DOCKER_IMAGE_NAME = process.env.WAKUNODE_IMAGE || "wakuorg/nwaku:v0.20.0";

const isGoWaku = DOCKER_IMAGE_NAME.includes("go-waku");

const LOG_DIR = "./log";

const OneMillion = BigInt(1_000_000);

// eslint-disable-next-line @typescript-eslint/ban-ts-comment
// @ts-ignore
BigInt.prototype.toJSON = function toJSON() {
  return Number(this);
};

export class NimGoNode {
  private docker?: Dockerode;
  private peerId?: PeerId;
  private multiaddrWithId?: Multiaddr;
  private websocketPort?: number;
  private readonly logPath: string;
  private rpcPort?: number;

  /**
   * Convert a [[WakuMessage]] to a [[WakuRelayMessage]]. The latter is used
   * by the nwaku JSON-RPC API.
   */
  static toMessageRpcQuery(message: {
    payload: Uint8Array;
    contentTopic: string;
    timestamp?: Date;
  }): MessageRpcQuery {
    if (!message.payload) {
      throw "Attempting to convert empty message";
    }

    let timestamp;
    if (message.timestamp) {
      timestamp = BigInt(message.timestamp.valueOf()) * OneMillion;
    }

    return {
      payload: Buffer.from(message.payload).toString("base64"),
      contentTopic: message.contentTopic,
      timestamp
    };
  }

  constructor(logName: string) {
    this.logPath = `${LOG_DIR}/wakunode_${logName}.log`;
  }

  type(): "go-waku" | "nwaku" {
    return isGoWaku ? "go-waku" : "nwaku";
  }

  get nodeType(): "go-waku" | "nwaku" {
    return isGoWaku ? "go-waku" : "nwaku";
  }

<<<<<<< HEAD
  async start(args: Args = {}): Promise<void> {
    this.docker = await Dockerode.createInstance(DOCKER_IMAGE_NAME);
    try {
      await existsAsync(LOG_DIR);
    } catch (e) {
      try {
        await mkdirAsync(LOG_DIR);
      } catch (e) {
        // Looks like 2 tests tried to create the director at the same time,
        // it can be ignored
      }
    }

    await openAsync(this.logPath, "w");

    const mergedArgs = defaultArgs();

    // waku nodes takes some time to bind port so to decrease chances of conflict
    // we also randomize the first port that portfinder will try
    const startPort = Math.floor(Math.random() * (65535 - 1025) + 1025);

    const ports: number[] = await new Promise((resolve, reject) => {
      portfinder.getPorts(4, { port: startPort }, (err, ports) => {
        if (err) reject(err);
        resolve(ports);
      });
    });

    if (isGoWaku && !args.logLevel) {
      args.logLevel = LogLevel.Debug;
    }

    const [rpcPort, tcpPort, websocketPort, discv5UdpPort] = ports;
    this.rpcPort = rpcPort;
    this.websocketPort = websocketPort;

    // `legacyFilter` is required to enable filter v1 with go-waku
    const { legacyFilter = false, ..._args } = args;

    // Object.assign overrides the properties with the source (if there are conflicts)
    Object.assign(
      mergedArgs,
      {
        rpcPort,
        tcpPort,
        websocketPort,
        ...(args?.peerExchange && { discv5UdpPort }),
        ...(isGoWaku && { minRelayPeersToPublish: 0, legacyFilter })
      },
      { rpcAddress: "0.0.0.0" },
      _args
    );

    process.env.WAKUNODE2_STORE_MESSAGE_DB_URL = "";

    if (this.docker.container) {
      await this.docker.stop();
    }

    await this.docker.startContainer(
      ports,
      mergedArgs,
      this.logPath,
      WAKU_SERVICE_NODE_PARAMS
    );

    try {
      log(`Waiting to see '${NODE_READY_LOG_LINE}' in ${this.type} logs`);
      await this.waitForLog(NODE_READY_LOG_LINE, 15000);
      if (process.env.CI) await delay(100);
      log(`${this.type} node has been started`);
    } catch (error) {
      log(`Error starting ${this.type}: ${error}`);
      if (this.docker.container) await this.docker.stop();
      throw error;
    }
  }

  async startWithRetries(
=======
  async start(
>>>>>>> d39d4507
    args: Args = {},
    options: {
      retries?: number;
    } = { retries: 3 }
  ): Promise<void> {
    await pRetry(
      async () => {
        try {
          this.docker = await Dockerode.createInstance(DOCKER_IMAGE_NAME);
          try {
            await existsAsync(LOG_DIR);
          } catch (e) {
            try {
              await mkdirAsync(LOG_DIR);
            } catch (e) {
              // Looks like 2 tests tried to create the director at the same time,
              // it can be ignored
            }
          }

          await openAsync(this.logPath, "w");

          const mergedArgs = defaultArgs();

          // waku nodes takes some time to bind port so to decrease chances of conflict
          // we also randomize the first port that portfinder will try
          const startPort = Math.floor(Math.random() * (65535 - 1025) + 1025);

          const ports: number[] = await new Promise((resolve, reject) => {
            portfinder.getPorts(4, { port: startPort }, (err, ports) => {
              if (err) reject(err);
              resolve(ports);
            });
          });

          if (isGoWaku && !args.logLevel) {
            args.logLevel = LogLevel.Debug;
          }

          const [rpcPort, tcpPort, websocketPort, discv5UdpPort] = ports;
          this.rpcPort = rpcPort;
          this.websocketPort = websocketPort;

          // `legacyFilter` is required to enable filter v1 with go-waku
          const { legacyFilter = false, ..._args } = args;

          // Object.assign overrides the properties with the source (if there are conflicts)
          Object.assign(
            mergedArgs,
            {
              rpcPort,
              tcpPort,
              websocketPort,
              ...(args?.peerExchange && { discv5UdpPort }),
              ...(isGoWaku && { minRelayPeersToPublish: 0, legacyFilter })
            },
            { rpcAddress: "0.0.0.0" },
            _args
          );

          process.env.WAKUNODE2_STORE_MESSAGE_DB_URL = "";

          if (this.docker.container) {
            await this.docker.stop();
          }

          await this.docker?.startContainer(
            ports,
            mergedArgs,
            this.logPath,
            WAKU_SERVICE_NODE_PARAMS
          );
        } catch (error) {
          log("Nwaku node failed to start:", error);
          await this.stop();
<<<<<<< HEAD
=======
          throw error;
        }
        try {
          log(`Waiting to see '${NODE_READY_LOG_LINE}' in ${this.type} logs`);
          await this.waitForLog(NODE_READY_LOG_LINE, 15000);
          if (process.env.CI) await delay(100);
          log(`${this.type} node has been started`);
        } catch (error) {
          log(`Error starting ${this.type}: ${error}`);
          if (this.docker.container) await this.docker.stop();
>>>>>>> d39d4507
          throw error;
        }
      },
      { retries: options.retries }
    );
  }

  public async stop(): Promise<void> {
    await this.docker?.stop();
    delete this.docker;
  }

  async waitForLog(msg: string, timeout: number): Promise<void> {
    return waitForLine(this.logPath, msg, timeout);
  }

  /** Calls nwaku JSON-RPC API `get_waku_v2_admin_v1_peers` to check
   * for known peers
   * @throws if WakuNode isn't started.
   */
  async peers(): Promise<string[]> {
    this.checkProcess();

    return this.rpcCall<string[]>("get_waku_v2_admin_v1_peers", []);
  }

  async info(): Promise<RpcInfoResponse> {
    this.checkProcess();

    return this.rpcCall<RpcInfoResponse>("get_waku_v2_debug_v1_info", []);
  }

  async ensureSubscriptions(
    pubsubTopics: string[] = [DefaultPubSubTopic]
  ): Promise<boolean> {
    this.checkProcess();

    return this.rpcCall<boolean>("post_waku_v2_relay_v1_subscriptions", [
      pubsubTopics
    ]);
  }

  async sendMessage(
    message: MessageRpcQuery,
    pubSubTopic: string = DefaultPubSubTopic
  ): Promise<boolean> {
    this.checkProcess();

    if (typeof message.timestamp === "undefined") {
      message.timestamp = BigInt(new Date().valueOf()) * OneMillion;
    }

    return this.rpcCall<boolean>("post_waku_v2_relay_v1_message", [
      pubSubTopic,
      message
    ]);
  }

  async messages(
    pubsubTopic: string = DefaultPubSubTopic
  ): Promise<MessageRpcResponse[]> {
    this.checkProcess();

    const msgs = await this.rpcCall<MessageRpcResponse[]>(
      "get_waku_v2_relay_v1_messages",
      [pubsubTopic]
    );

    return msgs.filter(isDefined);
  }

  async getAsymmetricKeyPair(): Promise<KeyPair> {
    this.checkProcess();

    const { privateKey, publicKey, seckey, pubkey } = await this.rpcCall<{
      seckey: string;
      pubkey: string;
      privateKey: string;
      publicKey: string;
    }>("get_waku_v2_private_v1_asymmetric_keypair", []);

    // To be removed once https://github.com/vacp2p/rfc/issues/507 is fixed
    if (seckey) {
      return { privateKey: seckey, publicKey: pubkey };
    } else {
      return { privateKey, publicKey };
    }
  }

  async postAsymmetricMessage(
    message: MessageRpcQuery,
    publicKey: Uint8Array,
    pubSubTopic?: string
  ): Promise<boolean> {
    this.checkProcess();

    if (!message.payload) {
      throw "Attempting to send empty message";
    }

    return this.rpcCall<boolean>("post_waku_v2_private_v1_asymmetric_message", [
      pubSubTopic ? pubSubTopic : DefaultPubSubTopic,
      message,
      "0x" + bytesToHex(publicKey)
    ]);
  }

  async getAsymmetricMessages(
    privateKey: Uint8Array,
    pubSubTopic?: string
  ): Promise<MessageRpcResponse[]> {
    this.checkProcess();

    return await this.rpcCall<MessageRpcResponse[]>(
      "get_waku_v2_private_v1_asymmetric_messages",
      [
        pubSubTopic ? pubSubTopic : DefaultPubSubTopic,
        "0x" + bytesToHex(privateKey)
      ]
    );
  }

  async getSymmetricKey(): Promise<Uint8Array> {
    this.checkProcess();

    return this.rpcCall<string>(
      "get_waku_v2_private_v1_symmetric_key",
      []
    ).then(hexToBytes);
  }

  async postSymmetricMessage(
    message: MessageRpcQuery,
    symKey: Uint8Array,
    pubSubTopic?: string
  ): Promise<boolean> {
    this.checkProcess();

    if (!message.payload) {
      throw "Attempting to send empty message";
    }

    return this.rpcCall<boolean>("post_waku_v2_private_v1_symmetric_message", [
      pubSubTopic ? pubSubTopic : DefaultPubSubTopic,
      message,
      "0x" + bytesToHex(symKey)
    ]);
  }

  async getSymmetricMessages(
    symKey: Uint8Array,
    pubSubTopic?: string
  ): Promise<MessageRpcResponse[]> {
    this.checkProcess();

    return await this.rpcCall<MessageRpcResponse[]>(
      "get_waku_v2_private_v1_symmetric_messages",
      [
        pubSubTopic ? pubSubTopic : DefaultPubSubTopic,
        "0x" + bytesToHex(symKey)
      ]
    );
  }

  async getPeerId(): Promise<PeerId> {
    if (this.peerId) return this.peerId;
    this.peerId = await this._getPeerId();
    return this.peerId;
  }

  async getMultiaddrWithId(): Promise<Multiaddr> {
    if (this.multiaddrWithId) return this.multiaddrWithId;

    const peerId = await this.getPeerId();

    this.multiaddrWithId = multiaddr(
      `/ip4/127.0.0.1/tcp/${this.websocketPort}/ws/p2p/${peerId.toString()}`
    );
    return this.multiaddrWithId;
  }

  private async _getPeerId(): Promise<PeerId> {
    if (this.peerId) {
      return this.peerId;
    }
    const res = await this.info();
    const multiaddrWithId = res.listenAddresses
      .map((ma) => multiaddr(ma))
      .find((ma) => ma.protoNames().includes("ws"));
    if (!multiaddrWithId) throw `${this.type} did not return a ws multiaddr`;
    const peerIdStr = multiaddrWithId.getPeerId();
    if (!peerIdStr) throw `${this.type} multiaddr does not contain peerId`;
    this.peerId = peerIdFromString(peerIdStr);

    return this.peerId;
  }

  get rpcUrl(): string {
    return `http://127.0.0.1:${this.rpcPort}/`;
  }

  async rpcCall<T>(
    method: string,
    params: Array<string | number | unknown>
  ): Promise<T> {
    return await pRetry(
      async () => {
        try {
          log("RPC Query: ", method, params);
          const res = await fetch(this.rpcUrl, {
            method: "POST",
            body: JSON.stringify({
              jsonrpc: "2.0",
              id: 1,
              method,
              params
            }),
            headers: new Headers({ "Content-Type": "application/json" })
          });
          const json = await res.json();
          log(`RPC Response: `, JSON.stringify(json));
          return json.result;
        } catch (error) {
<<<<<<< HEAD
          log("post_waku_v2_relay_v1_subscriptions failed with error:", error);
=======
          log(`${this.rpcUrl} failed with error:`, error);
>>>>>>> d39d4507
          await delay(10);
          throw error;
        }
      },
      { retries: 5 }
    );
  }

  private checkProcess(): void {
    if (!this.docker?.container) {
      throw `${this.type} container hasn't started`;
    }
  }
}

export function defaultArgs(): Args {
  return {
    listenAddress: "0.0.0.0",
    rpc: true,
    relay: false,
    rpcAdmin: true,
    websocketSupport: true,
    logLevel: LogLevel.Trace
  };
}

interface RpcInfoResponse {
  // multiaddrs including peer id.
  listenAddresses: string[];
  enrUri?: string;
}

export function base64ToUtf8(b64: string): string {
  return Buffer.from(b64, "base64").toString("utf-8");
}<|MERGE_RESOLUTION|>--- conflicted
+++ resolved
@@ -86,89 +86,7 @@
     return isGoWaku ? "go-waku" : "nwaku";
   }
 
-<<<<<<< HEAD
-  async start(args: Args = {}): Promise<void> {
-    this.docker = await Dockerode.createInstance(DOCKER_IMAGE_NAME);
-    try {
-      await existsAsync(LOG_DIR);
-    } catch (e) {
-      try {
-        await mkdirAsync(LOG_DIR);
-      } catch (e) {
-        // Looks like 2 tests tried to create the director at the same time,
-        // it can be ignored
-      }
-    }
-
-    await openAsync(this.logPath, "w");
-
-    const mergedArgs = defaultArgs();
-
-    // waku nodes takes some time to bind port so to decrease chances of conflict
-    // we also randomize the first port that portfinder will try
-    const startPort = Math.floor(Math.random() * (65535 - 1025) + 1025);
-
-    const ports: number[] = await new Promise((resolve, reject) => {
-      portfinder.getPorts(4, { port: startPort }, (err, ports) => {
-        if (err) reject(err);
-        resolve(ports);
-      });
-    });
-
-    if (isGoWaku && !args.logLevel) {
-      args.logLevel = LogLevel.Debug;
-    }
-
-    const [rpcPort, tcpPort, websocketPort, discv5UdpPort] = ports;
-    this.rpcPort = rpcPort;
-    this.websocketPort = websocketPort;
-
-    // `legacyFilter` is required to enable filter v1 with go-waku
-    const { legacyFilter = false, ..._args } = args;
-
-    // Object.assign overrides the properties with the source (if there are conflicts)
-    Object.assign(
-      mergedArgs,
-      {
-        rpcPort,
-        tcpPort,
-        websocketPort,
-        ...(args?.peerExchange && { discv5UdpPort }),
-        ...(isGoWaku && { minRelayPeersToPublish: 0, legacyFilter })
-      },
-      { rpcAddress: "0.0.0.0" },
-      _args
-    );
-
-    process.env.WAKUNODE2_STORE_MESSAGE_DB_URL = "";
-
-    if (this.docker.container) {
-      await this.docker.stop();
-    }
-
-    await this.docker.startContainer(
-      ports,
-      mergedArgs,
-      this.logPath,
-      WAKU_SERVICE_NODE_PARAMS
-    );
-
-    try {
-      log(`Waiting to see '${NODE_READY_LOG_LINE}' in ${this.type} logs`);
-      await this.waitForLog(NODE_READY_LOG_LINE, 15000);
-      if (process.env.CI) await delay(100);
-      log(`${this.type} node has been started`);
-    } catch (error) {
-      log(`Error starting ${this.type}: ${error}`);
-      if (this.docker.container) await this.docker.stop();
-      throw error;
-    }
-  }
-
-  async startWithRetries(
-=======
   async start(
->>>>>>> d39d4507
     args: Args = {},
     options: {
       retries?: number;
@@ -244,8 +162,6 @@
         } catch (error) {
           log("Nwaku node failed to start:", error);
           await this.stop();
-<<<<<<< HEAD
-=======
           throw error;
         }
         try {
@@ -256,7 +172,6 @@
         } catch (error) {
           log(`Error starting ${this.type}: ${error}`);
           if (this.docker.container) await this.docker.stop();
->>>>>>> d39d4507
           throw error;
         }
       },
@@ -480,11 +395,7 @@
           log(`RPC Response: `, JSON.stringify(json));
           return json.result;
         } catch (error) {
-<<<<<<< HEAD
-          log("post_waku_v2_relay_v1_subscriptions failed with error:", error);
-=======
           log(`${this.rpcUrl} failed with error:`, error);
->>>>>>> d39d4507
           await delay(10);
           throw error;
         }
