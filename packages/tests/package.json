{
  "name": "@waku/tests",
  "private": true,
  "version": "0.0.1",
  "description": "Waku tests",
  "types": "./dist/index.d.ts",
  "module": "./dist/index.js",
  "exports": {
    ".": {
      "types": "./dist/index.d.ts",
      "import": "./dist/index.js"
    }
  },
  "type": "module",
  "author": "Waku Team",
  "homepage": "https://github.com/waku-org/js-waku/tree/master/packages/tests#readme",
  "repository": {
    "type": "git",
    "url": "https://github.com/waku-org/js-waku.git"
  },
  "bugs": {
    "url": "https://github.com/waku-org/js-waku/issues"
  },
  "license": "MIT OR Apache-2.0",
  "keywords": [
    "waku",
    "decentralized",
    "secure",
    "communication",
    "web3",
    "ethereum",
    "dapps",
    "privacy"
  ],
  "scripts": {
    "build": "run-s build:**",
    "build:esm": "tsc",
    "fix": "run-s fix:*",
    "fix:lint": "eslint src tests --fix",
    "check": "run-s check:*",
    "check:lint": "eslint src tests",
    "check:spelling": "cspell \"{README.md,{tests,src}/**/*.ts}\"",
    "check:tsc": "tsc -p tsconfig.dev.json",
    "test": "run-s test:*",
    "test:node": "node ./src/run-tests.js \"tests/**/!(*.optional).spec.ts\"",
    "test:optional": "node ./src/run-tests.js \"tests/**/@(*.optional).spec.ts\"",
    "reset-hard": "git clean -dfx -e .idea && git reset --hard && npm i && npm run build"
  },
  "engines": {
    "node": ">=16"
  },
  "dependencies": {
    "@libp2p/interface-compliance-tests": "^4.0.5",
    "@libp2p/peer-id": "^3.0.2",
    "@waku/core": "*",
    "@waku/enr": "*",
    "@waku/interfaces": "*",
    "@waku/utils": "*",
    "app-root-path": "^3.1.0",
    "chai-as-promised": "^7.1.1",
    "debug": "^4.3.4",
    "dockerode": "^3.3.5",
    "p-timeout": "^6.1.0",
    "portfinder": "^1.0.32",
    "sinon": "^15.2.0",
    "tail": "^2.2.6"
  },
  "devDependencies": {
    "@libp2p/bootstrap": "^9.0.2",
    "@types/chai": "^4.3.5",
    "@types/dockerode": "^3.3.19",
    "@types/mocha": "^10.0.1",
    "@types/sinon": "^10.0.16",
    "@types/tail": "^2.2.1",
    "@typescript-eslint/eslint-plugin": "^5.57.0",
    "@typescript-eslint/parser": "^5.62.0",
    "@waku/dns-discovery": "*",
    "@waku/message-encryption": "*",
    "@waku/peer-exchange": "*",
    "@waku/sdk": "*",
    "aegir": "^40.0.11",
    "chai": "^4.3.7",
<<<<<<< HEAD
    "cspell": "^7.0.1",
    "datastore-core": "^9.2.2",
=======
    "datastore-core": "^9.2.2",
    "cspell": "^7.3.2",
>>>>>>> aea96349
    "debug": "^4.3.4",
    "interface-datastore": "^8.2.3",
    "libp2p": "^0.46.3",
    "mocha": "^10.2.0",
    "npm-run-all": "^4.1.5",
    "typescript": "^5.0.4"
  }
}<|MERGE_RESOLUTION|>--- conflicted
+++ resolved
@@ -80,13 +80,8 @@
     "@waku/sdk": "*",
     "aegir": "^40.0.11",
     "chai": "^4.3.7",
-<<<<<<< HEAD
-    "cspell": "^7.0.1",
-    "datastore-core": "^9.2.2",
-=======
     "datastore-core": "^9.2.2",
     "cspell": "^7.3.2",
->>>>>>> aea96349
     "debug": "^4.3.4",
     "interface-datastore": "^8.2.3",
     "libp2p": "^0.46.3",
