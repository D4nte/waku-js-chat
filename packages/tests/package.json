--- conflicted
+++ resolved
@@ -75,12 +75,8 @@
     "@waku/message-encryption": "*",
     "@waku/peer-exchange": "*",
     "chai": "^4.3.7",
-<<<<<<< HEAD
-    "cspell": "^6.31.1",
     "datastore-core": "^9.2.0",
-=======
     "cspell": "^7.0.0",
->>>>>>> 90291442
     "debug": "^4.3.4",
     "interface-datastore": "^8.2.3",
     "libp2p": "^0.46.3",
