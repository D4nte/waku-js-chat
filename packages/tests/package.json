--- conflicted
+++ resolved
@@ -55,45 +55,23 @@
     "node": ">=16"
   },
   "dependencies": {
-<<<<<<< HEAD
-=======
     "@libp2p/peer-id": "^2.0.1",
->>>>>>> 1b415690
     "@waku/core": "*",
     "@waku/enr": "*",
     "@waku/interfaces": "*",
-<<<<<<< HEAD
     "@waku/message-encryption": "*",
     "@waku/peer-exchange": "*",
-    "@waku/utils": "*",
-    "app-root-path": "^3.0.0",
     "chai": "^4.3.6",
-=======
     "@waku/utils": "*",
     "app-root-path": "^3.1.0",
->>>>>>> 1b415690
     "debug": "^4.3.4",
     "p-timeout": "^6.1.0",
     "portfinder": "^1.0.32",
     "tail": "^2.2.6"
   },
   "devDependencies": {
-<<<<<<< HEAD
-    "@libp2p/bootstrap": "^5.0.0",
-    "@libp2p/components": "^3.1.1",
     "@typescript-eslint/eslint-plugin": "^5.8.1",
     "@typescript-eslint/parser": "^5.8.1",
-    "chai": "^4.3.6",
-    "cspell": "^6.17.0",
-    "debug": "^4.3.4",
-    "eslint": "^8.6.0",
-    "eslint-config-prettier": "^8.3.0",
-    "eslint-plugin-eslint-comments": "^3.2.0",
-    "eslint-plugin-functional": "^4.0.2",
-    "eslint-plugin-import": "^2.25.3",
-    "eslint-plugin-prettier": "^4.0.0",
-    "mocha": "^9.1.3",
-=======
     "@libp2p/bootstrap": "^6.0.0",
     "@libp2p/components": "^3.1.1",
     "@libp2p/interface-peer-discovery-compliance-tests": "^2.0.5",
@@ -101,8 +79,6 @@
     "@types/chai": "^4.3.4",
     "@types/mocha": "^10.0.1",
     "@types/tail": "^2.2.1",
-    "@typescript-eslint/eslint-plugin": "^5.51.0",
-    "@typescript-eslint/parser": "^5.51.0",
     "@waku/create": "*",
     "@waku/dns-discovery": "*",
     "@waku/message-encryption": "*",
@@ -117,7 +93,6 @@
     "eslint-plugin-import": "^2.27.5",
     "eslint-plugin-prettier": "^4.2.1",
     "mocha": "^10.2.0",
->>>>>>> 1b415690
     "npm-run-all": "^4.1.5",
     "prettier": "^2.8.4",
     "typescript": "^4.9.5"
