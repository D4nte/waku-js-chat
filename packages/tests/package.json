--- conflicted
+++ resolved
@@ -50,14 +50,9 @@
     "node": ">=18"
   },
   "dependencies": {
-<<<<<<< HEAD
-    "@libp2p/interface-compliance-tests": "^4.1.0",
-    "@libp2p/peer-id": "^3.0.3",
-=======
     "@libp2p/interface-compliance-tests": "^5.1.2",
     "@libp2p/peer-id": "^4.0.4",
     "@waku/core": "*",
->>>>>>> a859243b
     "@waku/enr": "*",
     "@waku/interfaces": "*",
     "@waku/utils": "*",
