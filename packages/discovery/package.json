{
  "name": "@waku/discovery",
  "version": "0.0.6",
  "description": "Contains various discovery mechanisms: DNS Discovery (EIP-1459, Peer Exchange, Local Peer Cache Discovery.",
  "types": "./dist/index.d.ts",
  "module": "./dist/index.js",
  "exports": {
    ".": {
      "types": "./dist/index.d.ts",
      "import": "./dist/index.js"
    }
  },
  "type": "module",
  "author": "Waku Team",
  "homepage": "https://github.com/waku-org/js-waku/tree/master/packages/discovery#readme",
  "repository": {
    "type": "git",
    "url": "https://github.com/waku-org/js-waku.git"
  },
  "bugs": {
    "url": "https://github.com/waku-org/js-waku/issues"
  },
  "license": "MIT OR Apache-2.0",
  "keywords": [
    "waku",
    "decentralized",
    "secure",
    "communication",
    "web3",
    "ethereum",
    "dapps",
    "privacy"
  ],
  "scripts": {
    "build": "run-s build:**",
    "build:esm": "tsc",
    "build:bundle": "rollup --config rollup.config.js",
    "fix": "run-s fix:*",
    "fix:lint": "eslint src *.js --fix",
    "check": "run-s check:*",
    "check:lint": "eslint src --ext .ts",
    "check:spelling": "cspell \"{README.md,src/**/*.ts}\"",
    "check:tsc": "tsc -p tsconfig.dev.json",
    "prepublish": "npm run build",
    "reset-hard": "git clean -dfx -e .idea && git reset --hard && npm i && npm run build",
    "test": "NODE_ENV=test run-s test:*",
    "test:node": "NODE_ENV=test TS_NODE_PROJECT=./tsconfig.dev.json mocha",
    "test:browser": "NODE_ENV=test karma start karma.conf.cjs"
  },
  "engines": {
    "node": ">=20"
  },
  "dependencies": {
    "@waku/interfaces": "0.0.28",
    "@waku/proto": "^0.0.8",
    "@waku/enr": "0.0.27",
    "@waku/core": "0.0.33",
    "@waku/utils": "0.0.21",
    "debug": "^4.3.4",
    "dns-query": "^0.11.2",
    "hi-base32": "^0.5.1",
    "uint8arrays": "^5.0.1"
  },
  "devDependencies": {
    "@libp2p/interface": "2.0.1",
    "@libp2p/peer-id": "5.0.1",
    "@multiformats/multiaddr": "^12.3.0",
    "@rollup/plugin-commonjs": "^25.0.7",
    "@rollup/plugin-json": "^6.0.0",
    "@rollup/plugin-node-resolve": "^15.2.3",
    "@types/chai": "^4.3.11",
    "@types/node-localstorage": "^1.3.3",
    "@waku/build-utils": "*",
    "chai": "^4.3.10",
    "chai-as-promised": "^7.1.1",
    "cspell": "^8.6.1",
    "mocha": "^10.3.0",
    "node-localstorage": "^3.0.5",
    "npm-run-all": "^4.1.5",
    "rollup": "^4.12.0",
    "sinon": "^18.0.0"
  },
<<<<<<< HEAD
  "peerDependencies": {
    "@libp2p/interface": "^2.1.3"
  },
  "peerDependenciesMeta": {
    "@libp2p/interface": {
      "optional": true
    }
  },
=======
>>>>>>> 4b28f250
  "files": [
    "dist",
    "bundle",
    "src/**/*.ts",
    "!**/*.spec.*",
    "!**/*.json",
    "CHANGELOG.md",
    "LICENSE",
    "README.md"
  ]
}<|MERGE_RESOLUTION|>--- conflicted
+++ resolved
@@ -80,17 +80,6 @@
     "rollup": "^4.12.0",
     "sinon": "^18.0.0"
   },
-<<<<<<< HEAD
-  "peerDependencies": {
-    "@libp2p/interface": "^2.1.3"
-  },
-  "peerDependenciesMeta": {
-    "@libp2p/interface": {
-      "optional": true
-    }
-  },
-=======
->>>>>>> 4b28f250
   "files": [
     "dist",
     "bundle",
