--- conflicted
+++ resolved
@@ -2,19 +2,12 @@
 import { peerDiscovery as symbol } from "@libp2p/interface/peer-discovery";
 import type {
   PeerDiscovery,
-<<<<<<< HEAD
-  PeerDiscoveryEvents,
-} from "@libp2p/interface/peer-discovery";
-import type { PeerInfo } from "@libp2p/interface/peer-info";
-import type { PeerStore } from "@libp2p/interface/peer-store";
-=======
   PeerDiscoveryEvents
 } from "@libp2p/interface-peer-discovery";
 import { peerDiscovery as symbol } from "@libp2p/interface-peer-discovery";
 import type { PeerInfo } from "@libp2p/interface-peer-info";
 import type { PeerStore } from "@libp2p/interface-peer-store";
 import { CustomEvent, EventEmitter } from "@libp2p/interfaces/events";
->>>>>>> ff3ffdd1
 import type { IEnr } from "@waku/interfaces";
 import debug from "debug";
 
