--- conflicted
+++ resolved
@@ -1,19 +1,11 @@
 import {
   CustomEvent,
   PeerDiscovery,
-<<<<<<< HEAD
-  PeerDiscoveryEvents
-} from "@libp2p/interface/peer-discovery";
-import { peerDiscovery as symbol } from "@libp2p/interface/peer-discovery";
-import type { PeerInfo } from "@libp2p/interface/peer-info";
-=======
   PeerDiscoveryEvents,
   TypedEventEmitter
 } from "@libp2p/interface";
 import { peerDiscoverySymbol as symbol } from "@libp2p/interface";
 import type { PeerInfo } from "@libp2p/interface";
-import { encodeRelayShard } from "@waku/enr";
->>>>>>> a859243b
 import type {
   DnsDiscOptions,
   DnsDiscoveryComponents,
