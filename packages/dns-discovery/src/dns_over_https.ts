--- conflicted
+++ resolved
@@ -46,11 +46,7 @@
         },
         {
           endpoints: this.endpoints,
-<<<<<<< HEAD
-          retries: this.retries,
-=======
           retries: this.retries
->>>>>>> ff3ffdd1
         }
       );
       answers = res.answers;
